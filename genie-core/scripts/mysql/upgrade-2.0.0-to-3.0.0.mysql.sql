--- conflicted
+++ resolved
@@ -16,7 +16,6 @@
 
 BEGIN;
 SELECT CURRENT_TIMESTAMP AS '', 'Beginning upgrade of Genie schema from version 2.0.0 to 3.0.0' AS '';
-
 
 -- Rename the tables to be a little bit nicer
 SELECT CURRENT_TIMESTAMP AS '', 'Renaming all the tables to be more friendly...' AS '';
@@ -50,12 +49,12 @@
   FOREIGN KEY (`command_id`) REFERENCES `commands` (`id`) ON DELETE CASCADE,
   FOREIGN KEY (`application_id`) REFERENCES `applications` (`id`) ON DELETE RESTRICT
 ) ENGINE=InnoDB DEFAULT CHARSET=latin1;
-SELECT CURRENT_TIMESTAMP AS '', 'Successfully created commands_applications table' AS '';
+SELECT CURRENT_TIMESTAMP AS '', 'Successfully created commands_applications table.' AS '';
 
 -- Save the values of the current command to application relationship for the new table
 SELECT CURRENT_TIMESTAMP AS '', 'Adding existing applications to commands...' AS '';
 INSERT INTO `commands_applications` (`command_id`, `application_id`)
-  SELECT `id`, `APPLICATION_ID` FROM commands WHERE `APPLICATION_ID` IS NOT NULL;
+  SELECT `id`, `APPLICATION_ID` FROM `commands` WHERE `APPLICATION_ID` IS NOT NULL;
 SELECT CURRENT_TIMESTAMP AS '', 'Successfully added existing applications to commands.' AS '';
 
 -- Modify the applications and the associated children tables
@@ -74,21 +73,17 @@
   ADD INDEX `APPLICATIONS_NAME_INDEX` (`name`),
   ADD INDEX `APPLICATIONS_TAGS_INDEX` (`tags`),
   ADD INDEX `APPLICATIONS_STATUS_INDEX` (`status`);
-SELECT CURRENT_TIMESTAMP AS '', 'Successfully updated the applications table...' AS '';
+SELECT CURRENT_TIMESTAMP AS '', 'Successfully updated the applications table.' AS '';
 
 SELECT CURRENT_TIMESTAMP AS '', 'De-normalizing application tags for 3.0...' AS '';
-<<<<<<< HEAD
-UPDATE `applications` as `a` set `a`.`sorted_tags` =
-=======
-UPDATE `Application` as `a` set `a`.`tags` =
->>>>>>> 69360b7e
+UPDATE `applications` AS `a` SET `a`.`tags` =
 (
   SELECT GROUP_CONCAT(DISTINCT `t`.`element` ORDER BY `t`.`element` SEPARATOR ',')
-  FROM `application_tags` `t`
+  FROM `application_tags` AS `t`
   WHERE `a`.`id` = `t`.`APPLICATION_ID`
   GROUP BY `t`.`APPLICATION_ID`
 );
-SELECT CURRENT_TIMESTAMP AS '', 'Finished de-normalizing application tags for 3.0' AS '';
+SELECT CURRENT_TIMESTAMP AS '', 'Finished de-normalizing application tags for 3.0.' AS '';
 
 SELECT CURRENT_TIMESTAMP AS '', 'Altering the application_configs table for 3.0...' AS '';
 ALTER TABLE `application_configs` DROP KEY `I_PPLCFGS_APPLICATION_ID`;
@@ -96,7 +91,7 @@
   CHANGE `APPLICATION_ID` `application_id` VARCHAR(255) NOT NULL,
   CHANGE `element` `config` VARCHAR(1024) NOT NULL,
   ADD FOREIGN KEY (`application_id`) REFERENCES `applications` (`id`) ON DELETE CASCADE;
-SELECT CURRENT_TIMESTAMP AS '', 'Successfully updated the application_configs table' AS '';
+SELECT CURRENT_TIMESTAMP AS '', 'Successfully updated the application_configs table.' AS '';
 
 SELECT CURRENT_TIMESTAMP AS '', 'Altering the application_dependencies table for 3.0...' AS '';
 ALTER TABLE `application_dependencies` DROP KEY `I_PPLCJRS_APPLICATION_ID`;
@@ -104,22 +99,11 @@
   CHANGE `APPLICATION_ID` `application_id` VARCHAR(255) NOT NULL,
   CHANGE `element` `dependency` VARCHAR(1024) NOT NULL,
   ADD FOREIGN KEY (`application_id`) REFERENCES `applications` (`id`) ON DELETE CASCADE;
-SELECT CURRENT_TIMESTAMP AS '', 'Successfully updated the application_dependencies table' AS '';
-
-<<<<<<< HEAD
-SELECT CURRENT_TIMESTAMP AS '', 'Updating the application_tags table for 3.0...' AS '';
-ALTER TABLE `application_tags` DROP KEY `I_PPLCTGS_APPLICATION_ID`;
-ALTER TABLE `application_tags`
-  CHANGE `APPLICATION_ID` `application_id` VARCHAR(255) NOT NULL,
-  CHANGE `element` `tag` VARCHAR(255) NOT NULL,
-  ADD FOREIGN KEY (`application_id`) REFERENCES `applications` (`id`) ON DELETE CASCADE,
-  ADD INDEX `APPLICATION_TAGS_TAG_INDEX` (`tag`);
-SELECT CURRENT_TIMESTAMP AS '', 'Successfully updated the application_tags table' AS '';
-=======
-SELECT CURRENT_TIMESTAMP AS '', 'Dropping the Application_tags table from 3.0...' AS '';
-DROP TABLE `Application_tags`;
-SELECT CURRENT_TIMESTAMP AS '', 'Successfully dropped the Application_tags table' AS '';
->>>>>>> 69360b7e
+SELECT CURRENT_TIMESTAMP AS '', 'Successfully updated the application_dependencies table.' AS '';
+
+SELECT CURRENT_TIMESTAMP AS '', 'Dropping the application_tags table from 3.0...' AS '';
+DROP TABLE `application_tags`;
+SELECT CURRENT_TIMESTAMP AS '', 'Successfully dropped the application_tags table.' AS '';
 
 -- Modify the clusters and associated children tables
 SELECT CURRENT_TIMESTAMP AS '', 'Updating the clusters table for 3.0...' AS '';
@@ -138,33 +122,29 @@
   ADD INDEX `CLUSTERS_NAME_INDEX` (`name`),
   ADD INDEX `CLUSTERS_TAG_INDEX` (`tags`),
   ADD INDEX `CLUSTERS_STATUS_INDEX` (`status`);
-SELECT CURRENT_TIMESTAMP AS '', 'Successfully updated the clusters table' AS '';
+SELECT CURRENT_TIMESTAMP AS '', 'Successfully updated the clusters table.' AS '';
 
 SELECT CURRENT_TIMESTAMP AS '', 'De-normalizing cluster tags for 3.0...' AS '';
-<<<<<<< HEAD
-UPDATE `clusters` as `c` set `c`.`sorted_tags` =
-=======
-UPDATE `Cluster` as `c` set `c`.`tags` =
->>>>>>> 69360b7e
+UPDATE `clusters` AS `c` SET `c`.`tags` =
 (
   SELECT GROUP_CONCAT(DISTINCT `t`.`element` ORDER BY `t`.`element` SEPARATOR ',')
-  FROM `cluster_tags` `t`
+  FROM `cluster_tags` AS `t`
   WHERE `c`.`id` = `t`.`CLUSTER_ID`
   GROUP BY `t`.`CLUSTER_ID`
 );
-SELECT CURRENT_TIMESTAMP AS '', 'Finished de-normalizing cluster tags for 3.0' AS '';
+SELECT CURRENT_TIMESTAMP AS '', 'Finished de-normalizing cluster tags for 3.0.' AS '';
 
 SELECT CURRENT_TIMESTAMP AS '', 'Updating the clusters_commands table for 3.0...' AS '';
 ALTER TABLE `clusters_commands`
   DROP KEY `I_CLSTMND_CLUSTERS_ID`,
   DROP KEY `I_CLSTMND_ELEMENT`;
-  ALTER TABLE `clusters_commands`
+ALTER TABLE `clusters_commands`
   CHANGE `CLUSTERS_ID` `cluster_id` VARCHAR(255) NOT NULL,
   CHANGE `COMMANDS_ID` `command_id` VARCHAR(255) NOT NULL,
   CHANGE `commands_ORDER` `command_order` INT(11) NOT NULL,
   ADD FOREIGN KEY (`cluster_id`) REFERENCES `clusters` (`id`) ON DELETE CASCADE,
   ADD FOREIGN KEY (`command_id`) REFERENCES `commands` (`id`) ON DELETE RESTRICT;
-SELECT CURRENT_TIMESTAMP AS '', 'Successfully updated the clusters_commands table' AS '';
+SELECT CURRENT_TIMESTAMP AS '', 'Successfully updated the clusters_commands table.' AS '';
 
 SELECT CURRENT_TIMESTAMP AS '', 'Updating the cluster_configs table for 3.0...' AS '';
 ALTER TABLE `cluster_configs` DROP KEY `I_CLSTFGS_CLUSTER_ID`;
@@ -172,21 +152,11 @@
   CHANGE `CLUSTER_ID` `cluster_id` VARCHAR(255) NOT NULL,
   CHANGE `element` `config` VARCHAR(1024) NOT NULL,
   ADD FOREIGN KEY (`cluster_id`) REFERENCES `clusters` (`id`) ON DELETE CASCADE;
-SELECT CURRENT_TIMESTAMP AS '', 'Successfully updated the cluster_configs table' AS '';
-
-<<<<<<< HEAD
-SELECT CURRENT_TIMESTAMP AS '', 'Updating the cluster_tags table for 3.0...' AS '';
-ALTER TABLE `cluster_tags` DROP KEY `I_CLSTTGS_CLUSTER_ID`;
-ALTER TABLE `cluster_tags`
-  CHANGE `CLUSTER_ID` `cluster_id` VARCHAR(255) NOT NULL,
-  CHANGE `element` `tag` VARCHAR(255) NOT NULL,
-  ADD FOREIGN KEY (`cluster_id`) REFERENCES `clusters` (`id`) ON DELETE CASCADE;
-SELECT CURRENT_TIMESTAMP AS '', 'Updated the cluster_tags table...' AS '';
-=======
-SELECT CURRENT_TIMESTAMP AS '', 'Dropping the Cluster_tags table for 3.0...' AS '';
-DROP TABLE `Cluster_tags`;
-SELECT CURRENT_TIMESTAMP AS '', 'Dropped the Cluster_tags table' AS '';
->>>>>>> 69360b7e
+SELECT CURRENT_TIMESTAMP AS '', 'Successfully updated the cluster_configs table.' AS '';
+
+SELECT CURRENT_TIMESTAMP AS '', 'Dropping the cluster_tags table for 3.0...' AS '';
+DROP TABLE `cluster_tags`;
+SELECT CURRENT_TIMESTAMP AS '', 'Dropped the cluster_tags table.' AS '';
 
 -- Modify the commands and associated children tables
 SELECT CURRENT_TIMESTAMP AS '', 'Updating the commands table for 3.0...' AS '';
@@ -205,24 +175,20 @@
   CHANGE `entityVersion` `entity_version` INT(11) NOT NULL DEFAULT 0,
   DROP `APPLICATION_ID`,
   DROP `jobType`,
-  ADD INDEX `COMMAND_NAME_INDEX` (`name`),
-  ADD INDEX `COMMAND_TAGS_INDEX` (`tags`),
-  ADD INDEX `COMMAND_STATUS_INDEX` (`status`);
-SELECT CURRENT_TIMESTAMP AS '', 'Successfully updated the commands table' AS '';
+  ADD INDEX `COMMANDS_NAME_INDEX` (`name`),
+  ADD INDEX `COMMANDS_TAGS_INDEX` (`tags`),
+  ADD INDEX `COMMANDS_STATUS_INDEX` (`status`);
+SELECT CURRENT_TIMESTAMP AS '', 'Successfully updated the commands table.' AS '';
 
 SELECT CURRENT_TIMESTAMP AS '', 'De-normalizing command tags for 3.0...' AS '';
-<<<<<<< HEAD
-UPDATE `commands` as `c` set `c`.`sorted_tags` =
-=======
-UPDATE `Command` as `c` set `c`.`tags` =
->>>>>>> 69360b7e
+UPDATE `commands` AS `c` SET `c`.`tags` =
 (
   SELECT GROUP_CONCAT(DISTINCT `t`.`element` ORDER BY `t`.`element` SEPARATOR ',')
-  FROM `command_tags` `t`
+  FROM `command_tags` AS `t`
   WHERE `c`.`id` = `t`.`COMMAND_ID`
   GROUP BY `t`.`COMMAND_ID`
 );
-SELECT CURRENT_TIMESTAMP AS '', 'Finished de-normalizing command tags for 3.0' AS '';
+SELECT CURRENT_TIMESTAMP AS '', 'Finished de-normalizing command tags for 3.0.' AS '';
 
 SELECT CURRENT_TIMESTAMP AS '', 'Updating the command_configs table for 3.0...' AS '';
 ALTER TABLE `command_configs` DROP KEY `I_CMMNFGS_COMMAND_ID`;
@@ -230,22 +196,11 @@
   CHANGE `COMMAND_ID` `command_id` VARCHAR(255) NOT NULL,
   CHANGE `element` `config` VARCHAR(1024) NOT NULL,
   ADD FOREIGN KEY (`command_id`) REFERENCES `commands` (`id`) ON DELETE CASCADE;
-SELECT CURRENT_TIMESTAMP AS '', 'Successfully updated the command_configs table' AS '';
-
-<<<<<<< HEAD
-SELECT CURRENT_TIMESTAMP AS '', 'Updating the command_tags table for 3.0...' AS '';
-ALTER TABLE `command_tags` DROP KEY `I_CMMNTGS_COMMAND_ID`;
-ALTER TABLE `command_tags`
-  CHANGE `COMMAND_ID` `command_id` VARCHAR(255) NOT NULL,
-  CHANGE `element` `tag` VARCHAR(255) NOT NULL,
-  ADD FOREIGN KEY (`command_id`) REFERENCES `commands` (`id`) ON DELETE CASCADE,
-  ADD INDEX `COMMAND_TAGS_TAG_INDEX` (`tag`);
-SELECT CURRENT_TIMESTAMP AS '', 'Successfully updated the command_tags table' AS '';
-=======
-SELECT CURRENT_TIMESTAMP AS '', 'Dropping the Command_tags table for 3.0...' AS '';
-DROP TABLE `Command_tags`;
-SELECT CURRENT_TIMESTAMP AS '', 'Successfully dropped the Command_tags table' AS '';
->>>>>>> 69360b7e
+SELECT CURRENT_TIMESTAMP AS '', 'Successfully updated the command_configs table.' AS '';
+
+SELECT CURRENT_TIMESTAMP AS '', 'Dropping the command_tags table for 3.0...' AS '';
+DROP TABLE `command_tags`;
+SELECT CURRENT_TIMESTAMP AS '', 'Successfully dropped the command_tags table.' AS '';
 
 -- TODO: May want these TEXT fields to be large varchars instead?
 SELECT CURRENT_TIMESTAMP AS '', 'Creating the job_requests table...' AS '';
@@ -272,7 +227,7 @@
   `client_host` VARCHAR(255) DEFAULT NULL,
   PRIMARY KEY (`id`)
 ) ENGINE=InnoDB DEFAULT CHARSET=latin1;
-SELECT CURRENT_TIMESTAMP AS '', 'Successfully created the job_requests table' AS '';
+SELECT CURRENT_TIMESTAMP AS '', 'Successfully created the job_requests table.' AS '';
 
 SELECT CURRENT_TIMESTAMP AS '', 'Inserting values into job_requests table from the jobs table...' AS '';
 SET GROUP_CONCAT_MAX_LEN = 1024;
@@ -298,30 +253,30 @@
   `memory`,
   `client_host`
 ) SELECT
-                `j`.`id`,
-                `j`.`created`,
-                `j`.`updated`,
-                `j`.`name`,
-                `j`.`user`,
-                `j`.`version`,
-                `j`.`description`,
-                1,
-                `j`.`commandArgs`,
-                `j`.`groupName`,
-                `j`.`envPropFile`,
-                `j`.`clusterCriteriasString`,
-                `j`.`commandCriteriaString`,
-                `j`.`fileDependencies`,
-                `j`.`disableLogArchival`,
-                `j`.`email`,
-                (
-                  SELECT GROUP_CONCAT(DISTINCT `t`.`element` ORDER BY `t`.`element` SEPARATOR ',')
-                  FROM `job_tags` `t`
-                  WHERE `j`.`id` = `t`.`JOB_ID`
-                ),
-                1,
-                1560,
-                `j`.`clientHost`
+    `j`.`id`,
+    `j`.`created`,
+    `j`.`updated`,
+    `j`.`name`,
+    `j`.`user`,
+    `j`.`version`,
+    `j`.`description`,
+    1,
+    `j`.`commandArgs`,
+    `j`.`groupName`,
+    `j`.`envPropFile`,
+    `j`.`clusterCriteriasString`,
+    `j`.`commandCriteriaString`,
+    `j`.`fileDependencies`,
+    `j`.`disableLogArchival`,
+    `j`.`email`,
+    (
+      SELECT GROUP_CONCAT(DISTINCT `t`.`element` ORDER BY `t`.`element` SEPARATOR ',')
+      FROM `job_tags` `t`
+      WHERE `j`.`id` = `t`.`JOB_ID`
+    ),
+    1,
+    1560,
+    `j`.`clientHost`
   FROM `jobs` `j`;
 -- TODO: Do this in one pass instead of 3?
 UPDATE `job_requests` SET `command_criteria` = RPAD(`command_criteria`, LENGTH(`command_criteria`) + 2, '"]');
@@ -339,7 +294,7 @@
 UPDATE `job_requests` SET `file_dependencies` = LPAD(`file_dependencies`, LENGTH(`file_dependencies`) + 2, '["');
 UPDATE `job_requests` SET `file_dependencies` = REPLACE(`file_dependencies`, ',', '","');
 UPDATE `job_requests` SET `file_dependencies` = '[]' WHERE `file_dependencies` = '[""]' OR `file_dependencies` IS NULL;
-SELECT CURRENT_TIMESTAMP AS '', 'Successfully inserted values...' AS '';
+SELECT CURRENT_TIMESTAMP AS '', 'Successfully inserted values into job_requests table.' AS '';
 
 SELECT CURRENT_TIMESTAMP AS '', 'Creating the job_executions table...' AS '';
 CREATE TABLE `job_executions` (
@@ -350,17 +305,12 @@
   `hostname` VARCHAR(255) NOT NULL,
   `process_id` INT(11) NOT NULL,
   `exit_code` INT(11) NOT NULL DEFAULT -1,
-<<<<<<< HEAD
+  `check_delay` BIGINT NOT NULL DEFAULT 10000,
   FOREIGN KEY (`id`) REFERENCES `jobs` (`id`) ON DELETE CASCADE,
-  INDEX `HOST_NAME_INDEX` (`host_name`),
-=======
-  `check_delay` BIGINT NOT NULL DEFAULT 10000,
-  FOREIGN KEY (`id`) REFERENCES `Job` (`id`) ON DELETE CASCADE,
-  INDEX `HOSTNAME_INDEX` (`hostname`),
->>>>>>> 69360b7e
-  INDEX `EXIT_CODE_INDEX` (`exit_code`)
+  INDEX `JOB_EXECUTIONS_HOSTNAME_INDEX` (`hostname`),
+  INDEX `JOB_EXECUTIONS_EXIT_CODE_INDEX` (`exit_code`)
 ) ENGINE=InnoDB DEFAULT CHARSET=latin1;
-SELECT CURRENT_TIMESTAMP AS '', 'Successfully created the job_executions table' AS '';
+SELECT CURRENT_TIMESTAMP AS '', 'Successfully created the job_executions table.' AS '';
 
 SELECT CURRENT_TIMESTAMP AS '', 'Inserting values into job_executions from the jobs table...' AS '';
 INSERT INTO `job_executions` (
@@ -372,25 +322,25 @@
   `process_id`,
   `exit_code`
 ) SELECT
-                `id`,
-                `created`,
-                `updated`,
-                `entityVersion`,
-                `hostName`,
-                `processHandle`,
-                `exitCode`
+    `id`,
+    `created`,
+    `updated`,
+    `entityVersion`,
+    `hostName`,
+    `processHandle`,
+    `exitCode`
   FROM `jobs`;
-SELECT CURRENT_TIMESTAMP AS '', 'Successfully inserted values into the job_executions table' AS '';
+SELECT CURRENT_TIMESTAMP AS '', 'Successfully inserted values into the job_executions table.' AS '';
 
 -- Modify the job table to remove the cluster id if cluster doesn't exist to prepare for foreign key constraints
 SELECT CURRENT_TIMESTAMP AS '', 'Setting executionClusterId in jobs table to NULL if cluster no longer exists...' AS '';
-UPDATE `jobs` SET `executionClusterId` = NULL WHERE `executionClusterId` NOT IN (SELECT `id` FROM `clusters`);
-SELECT CURRENT_TIMESTAMP AS '', 'Successfully updated executionClusterId' AS '';
+UPDATE `jobs` AS `j` SET `j`.`executionClusterId` = NULL WHERE `j`.`executionClusterId` NOT IN (SELECT `id` FROM `clusters`);
+SELECT CURRENT_TIMESTAMP AS '', 'Successfully updated executionClusterId.' AS '';
 
 -- Modify the job table to remove the command id if the command doesn't exist to prepare for foreign key constraints
-SELECT CURRENT_TIMESTAMP AS '', 'Setting commandId in jobs table to NULL if command no longer exists...' AS '';
-UPDATE `jobs` SET `commandId` = NULL WHERE `commandId` NOT IN (SELECT `id` FROM `commands`);
-SELECT CURRENT_TIMESTAMP AS '', 'Successfully updated commandId' AS '';
+SELECT CURRENT_TIMESTAMP AS '', 'Setting commandId in Job table to NULL if command no longer exists...' AS '';
+UPDATE `jobs` AS `j` SET `j`.`commandId` = NULL WHERE `j`.`commandId` NOT IN (SELECT `id` FROM `commands`);
+SELECT CURRENT_TIMESTAMP AS '', 'Successfully updated commandId.' AS '';
 
 -- Modify the jobs and associated children tables
 SELECT CURRENT_TIMESTAMP AS '', 'Updating the jobs table for 3.0...' AS '';
@@ -445,60 +395,22 @@
   ADD INDEX `JOBS_UPDATED_INDEX` (`updated`),
   ADD INDEX `JOBS_CLUSTER_NAME_INDEX` (`cluster_name`),
   ADD INDEX `JOBS_COMMAND_NAME_INDEX` (`command_name`),
-<<<<<<< HEAD
-  ADD INDEX `JOBS_SORTED_TAGS_INDEX` (`sorted_tags`);
-SELECT CURRENT_TIMESTAMP AS '', 'Successfully updated the jobs table' AS '';
-
-SELECT CURRENT_TIMESTAMP AS '', 'De-normalizing job tags for 3.0...' AS '';
-UPDATE `jobs` as `j` set `j`.`sorted_tags` =
-=======
   ADD INDEX `JOBS_TAGS_INDEX` (`tags`);
-SELECT CURRENT_TIMESTAMP AS '', 'Successfully updated the Job table' AS '';
-
-SELECT CURRENT_TIMESTAMP AS '', 'De-normalizing job tags for 3.0...' AS '';
-UPDATE `Job` as `j` set `j`.`tags` =
->>>>>>> 69360b7e
-  (
-    SELECT GROUP_CONCAT(DISTINCT `t`.`element` ORDER BY `t`.`element` SEPARATOR ',')
-    FROM `job_tags` `t`
-    WHERE `j`.`id` = `t`.`JOB_ID`
-    GROUP BY `t`.`JOB_ID`
-  );
-SELECT CURRENT_TIMESTAMP AS '', 'Finished de-normalizing job tags for 3.0' AS '';
-
-<<<<<<< HEAD
-SELECT CURRENT_TIMESTAMP AS '', 'Updating the job_tags table for 3.0...' AS '';
-ALTER TABLE `job_tags`
-  DROP KEY `I_JOB_TGS_JOB_ID`,
-  DROP KEY `element_index`;
-ALTER TABLE `job_tags`
-  CHANGE `JOB_ID` `job_id` VARCHAR(255) NOT NULL,
-  CHANGE `element` `tag` VARCHAR(255) NOT NULL,
-  ADD FOREIGN KEY (`job_id`) REFERENCES `jobs` (`id`) ON DELETE CASCADE,
-  ADD INDEX `JOB_TAGS_TAG_INDEX` (`tag`);
-SELECT CURRENT_TIMESTAMP AS '', 'Successfully updated the job_tags table' AS '';
-
-=======
-SELECT CURRENT_TIMESTAMP AS '', 'Dropping the Job_tags table for 3.0...' AS '';
-DROP TABLE `Job_tags`;
-SELECT CURRENT_TIMESTAMP AS '', 'Successfully dropped the Job_tags table' AS '';
-
--- Rename the tables to be a little bit nicer
-SELECT CURRENT_TIMESTAMP AS '', 'Renaming all the tables to be more friendly...' AS '';
-RENAME TABLE `Application` TO `applications`;
-RENAME TABLE `Application_configs` TO `application_configs_tmp`;
-RENAME TABLE `application_configs_tmp` TO `application_configs`;
-RENAME TABLE `Application_jars` TO `application_dependencies`;
-RENAME TABLE `Cluster` TO `clusters`;
-RENAME TABLE `Cluster_Command` TO `clusters_commands`;
-RENAME TABLE `Cluster_configs` TO `cluster_configs_tmp`;
-RENAME TABLE `cluster_configs_tmp` TO `cluster_configs`;
-RENAME TABLE `Command` TO `commands`;
-RENAME TABLE `Command_configs` TO `command_configs_tmp`;
-RENAME TABLE `command_configs_tmp` TO `command_configs`;
-RENAME TABLE `Job` TO `jobs`;
-SELECT CURRENT_TIMESTAMP AS '', 'Successfully renamed all tables' AS '';
->>>>>>> 69360b7e
+SELECT CURRENT_TIMESTAMP AS '', 'Successfully updated the jobs table.' AS '';
+
+SELECT CURRENT_TIMESTAMP AS '', 'De-normalizing jobs tags for 3.0...' AS '';
+UPDATE `jobs` AS `j` SET `j`.`tags` =
+(
+  SELECT GROUP_CONCAT(DISTINCT `t`.`element` ORDER BY `t`.`element` SEPARATOR ',')
+  FROM `job_tags` AS `t`
+  WHERE `j`.`id` = `t`.`JOB_ID`
+  GROUP BY `t`.`JOB_ID`
+);
+SELECT CURRENT_TIMESTAMP AS '', 'Finished de-normalizing job tags for 3.0.' AS '';
+
+SELECT CURRENT_TIMESTAMP AS '', 'Dropping the job_tags table for 3.0...' AS '';
+DROP TABLE `job_tags`;
+SELECT CURRENT_TIMESTAMP AS '', 'Successfully dropped the job_tags table.' AS '';
 
 SELECT CURRENT_TIMESTAMP AS '', 'Finished upgrading Genie schema from version 2.0.0 to 3.0.0' AS '';
 COMMIT;