apply plugin: 'spring-boot'

dependencies {
    /*******************************
     * Compile Dependencies
     *******************************/

    compile(project(":genie-core"))

    compile("org.apache.httpcomponents:httpclient")

//    compile("org.springframework.boot:spring-boot-devtools")
    compile("org.springframework.boot:spring-boot-starter-actuator")
    compile("org.springframework.boot:spring-boot-starter-hateoas")
    compile("org.springframework.boot:spring-boot-starter-redis")
    compile("org.springframework.boot:spring-boot-starter-security")
    compile("org.springframework.boot:spring-boot-starter-tomcat")
    compile("org.springframework.boot:spring-boot-starter-web")
    compile("org.springframework.cloud:spring-cloud-cluster-autoconfigure:${spring_cloud_cluster_version}")
    compile("org.springframework.cloud:spring-cloud-cluster-zookeeper:${spring_cloud_cluster_version}")
//    compile("org.springframework.cloud:spring-cloud-starter-eureka:${spring_cloud_eureka_version}")
    compile("org.springframework.security.extensions:spring-security-saml2-core:${spring_security_saml_version}")
    compile("org.springframework.security.oauth:spring-security-oauth2")
    compile("org.springframework.session:spring-session")

    // Swagger libs
    compile("io.springfox:springfox-swagger2:${springfox_version}")
    compile("io.springfox:springfox-swagger-ui:${springfox_version}")

    // Web Jars
    compile("org.webjars:bootstrap:${bootstrap_version}")
    compile("org.webjars:datatables:${datatables_version}")
    compile("org.webjars:jquery:${jquery_version}")
    compile("org.webjars:knockout:${knockout_version}")
    compile("org.webjars:lodash:${lodash_version}")
    compile("org.webjars:momentjs:${momentjs_version}")
    compile("org.webjars:requirejs:${requirejs_version}")
    compile("org.webjars:requirejs-text:${requirejs_text_version}")

    /*******************************
     * Provided Dependencies
     *******************************/

    /*******************************
     * Optional Dependencies
     *******************************/

    /*******************************
     * Runtime Dependencies
     *******************************/

    /*******************************
     * Test Dependencies
     *******************************/

    testCompile(project(":genie-test"))
    testCompile("com.github.springtestdbunit:spring-test-dbunit:${spring_test_dbunit_version}")
    testCompile("org.dbunit:dbunit:${dbunit_version}")
    testCompile("org.springframework.security:spring-security-test")
    testCompile("net.sf.jtidy:jtidy:${jtidy_version}")
}

license {
    excludes(["static/*", "*.yml", "genie-banner.txt"])
}

jar {
    manifest {
        attributes("Implementation-Version": version)
    }
}

springBoot {
    layout = 'ZIP'
}

def env = project.hasProperty("env") ? project.getProperty("env") : "dev"

<<<<<<< HEAD
//impl.withType(org.springframework.boot.gradle.run.BootRunTask) {
//    classpath configurations.runtime + file('config')
//    systemProperty('spring.profiles.active', env)
//    addResources false
//}

=======
>>>>>>> d0c9f890
bootRun {
    addResources = false
    systemProperty 'spring.profiles.active', env
}<|MERGE_RESOLUTION|>--- conflicted
+++ resolved
@@ -76,15 +76,6 @@
 
 def env = project.hasProperty("env") ? project.getProperty("env") : "dev"
 
-<<<<<<< HEAD
-//impl.withType(org.springframework.boot.gradle.run.BootRunTask) {
-//    classpath configurations.runtime + file('config')
-//    systemProperty('spring.profiles.active', env)
-//    addResources false
-//}
-
-=======
->>>>>>> d0c9f890
 bootRun {
     addResources = false
     systemProperty 'spring.profiles.active', env
