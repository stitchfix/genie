/*
 *
 *  Copyright 2015 Netflix, Inc.
 *
 *     Licensed under the Apache License, Version 2.0 (the "License");
 *     you may not use this file except in compliance with the License.
 *     You may obtain a copy of the License at
 *
 *         http://www.apache.org/licenses/LICENSE-2.0
 *
 *     Unless required by applicable law or agreed to in writing, software
 *     distributed under the License is distributed on an "AS IS" BASIS,
 *     WITHOUT WARRANTIES OR CONDITIONS OF ANY KIND, either express or implied.
 *     See the License for the specific language governing permissions and
 *     limitations under the License.
 *
 */
package com.netflix.genie.web.controllers;

import com.google.common.io.ByteStreams;
import com.netflix.genie.common.dto.Job;
import com.netflix.genie.common.dto.JobExecution;
import com.netflix.genie.common.dto.JobRequest;
import com.netflix.genie.common.dto.JobStatus;
import com.netflix.genie.common.exceptions.GenieException;
import com.netflix.genie.common.exceptions.GenieServerException;
import com.netflix.genie.core.services.AttachmentService;
import com.netflix.genie.core.services.JobCoordinatorService;
import com.netflix.genie.web.hateoas.assemblers.JobResourceAssembler;
import com.netflix.genie.web.hateoas.resources.JobResource;
import com.netflix.genie.web.resources.handlers.GenieResourceHttpRequestHandler;
import lombok.extern.slf4j.Slf4j;
import org.apache.commons.lang3.StringUtils;
import org.apache.http.Header;
import org.apache.http.HttpResponse;
import org.apache.http.client.HttpClient;
import org.apache.http.client.methods.HttpGet;
import org.springframework.beans.factory.annotation.Autowired;
import org.springframework.beans.factory.annotation.Value;
import org.springframework.data.domain.Pageable;
import org.springframework.data.domain.Sort;
import org.springframework.data.web.PageableDefault;
import org.springframework.data.web.PagedResourcesAssembler;
import org.springframework.hateoas.MediaTypes;
import org.springframework.hateoas.PagedResources;
import org.springframework.http.HttpHeaders;
import org.springframework.http.HttpStatus;
import org.springframework.http.MediaType;
import org.springframework.http.ResponseEntity;
import org.springframework.util.AntPathMatcher;
import org.springframework.web.bind.annotation.PathVariable;
import org.springframework.web.bind.annotation.RequestBody;
import org.springframework.web.bind.annotation.RequestHeader;
import org.springframework.web.bind.annotation.RequestMapping;
import org.springframework.web.bind.annotation.RequestMethod;
import org.springframework.web.bind.annotation.RequestParam;
import org.springframework.web.bind.annotation.RequestPart;
import org.springframework.web.bind.annotation.ResponseStatus;
import org.springframework.web.bind.annotation.RestController;
import org.springframework.web.multipart.MultipartFile;
import org.springframework.web.servlet.HandlerMapping;
import org.springframework.web.servlet.support.ServletUriComponentsBuilder;

<<<<<<< HEAD
import javax.servlet.http.HttpServletRequest;
=======
import javax.servlet.ServletException;
import javax.servlet.http.HttpServletRequest;
import javax.servlet.http.HttpServletResponse;
>>>>>>> 0e87fa98
import java.io.IOException;
import java.io.InputStream;
import java.net.HttpURLConnection;
import java.util.EnumSet;
import java.util.Enumeration;
import java.util.Set;
import java.util.UUID;

/**
 * REST end-point for supporting jobs.
 *
 * @author amsharma
 * @author tgianos
 * @since 3.0.0
 */
@RestController
@RequestMapping(value = "/api/v3/jobs")
@Slf4j
public class JobRestController {

<<<<<<< HEAD
    private static final Logger LOG = LoggerFactory.getLogger(JobRestController.class);
    private static final String FORWARDED_FOR_HEADER = "X-Forwarded-For";

    private final JobCoordinatorService jobService;
=======
    private final JobService jobService;
>>>>>>> 0e87fa98
    private final AttachmentService attachmentService;
    private final JobResourceAssembler jobResourceAssembler;
    private final String hostname;
    private final HttpClient httpClient;
    private final GenieResourceHttpRequestHandler resourceHttpRequestHandler;
    private final boolean directoryForwardingEnabled;

    /**
     * Constructor.
     *
     * @param jobService                 The job search service to use.
     * @param attachmentService          The attachment service to use to save attachments.
     * @param jobResourceAssembler       Assemble job resources out of jobs
     * @param hostname                   The hostname this Genie instance is running on
     * @param httpClient                 The http client to use for forwarding requests
     * @param resourceHttpRequestHandler The handler to return requests for static resources on the Genie File System.
     * @param directoryForwardingEnabled Whether job directory forwarding is enabled or not
     */
    @Autowired
    public JobRestController(
        final JobCoordinatorService jobService,
        final AttachmentService attachmentService,
        final JobResourceAssembler jobResourceAssembler,
        final String hostname,
        final HttpClient httpClient,
        final GenieResourceHttpRequestHandler resourceHttpRequestHandler,
        @Value("${genie.jobs.dir.forwarding.enabled}") final boolean directoryForwardingEnabled
    ) {
        this.jobService = jobService;
        this.attachmentService = attachmentService;
        this.jobResourceAssembler = jobResourceAssembler;
        this.hostname = hostname;
        this.httpClient = httpClient;
        this.resourceHttpRequestHandler = resourceHttpRequestHandler;
        this.directoryForwardingEnabled = directoryForwardingEnabled;
    }

    /**
     * Submit a new job.
     *
     * @param jobRequest         The job request information
     * @param clientHost         client host sending the request
     * @param httpServletRequest The http servlet request
     * @return The submitted job
     * @throws GenieException For any error
     */
    @RequestMapping(method = RequestMethod.POST, consumes = MediaType.APPLICATION_JSON_VALUE)
    @ResponseStatus(HttpStatus.ACCEPTED)
    public ResponseEntity<Void> submitJob(
        @RequestBody
        final JobRequest jobRequest,
        @RequestHeader(value = FORWARDED_FOR_HEADER, required = false)
        final String clientHost,
        final HttpServletRequest httpServletRequest
    ) throws GenieException {
        if (jobRequest == null) {
            throw new GenieException(HttpURLConnection.HTTP_PRECON_FAILED, "No job entered. Unable to submit.");
        }
        log.debug("Called to submit job: {}", jobRequest);

<<<<<<< HEAD
        // get client's host from the context
        String localClientHost;
        if (StringUtils.isNotBlank(clientHost)) {
            localClientHost = clientHost.split(",")[0];
        } else {
            localClientHost = httpServletRequest.getRemoteAddr();
        }
=======
        //TODO: Re-implement with new API type call that passes info along
//        // get client's host from the context
//        String localClientHost;
//        if (StringUtils.isNotBlank(clientHost)) {
//            localClientHost = clientHost.split(",")[0];
//        } else {
//            localClientHost = httpServletRequest.getRemoteAddr();
//        }
//
//        // set the clientHost, if it is not overridden already
//        if (StringUtils.isNotBlank(localClientHost)) {
//            log.debug("called from: {}", localClientHost);
//            job.setClientHost(localClientHost);
//        }
>>>>>>> 0e87fa98

        final String id = this.jobService.coordinateJob(jobRequest, localClientHost);
        final HttpHeaders httpHeaders = new HttpHeaders();
        httpHeaders.setLocation(
            ServletUriComponentsBuilder
                .fromCurrentRequest()
                .path("/{id}")
                .buildAndExpand(id)
                .toUri()
        );
        return new ResponseEntity<>(httpHeaders, HttpStatus.ACCEPTED);
    }

    /**
     * Submit a new job with attachments.
     *
     * @param jobRequest  The job request information
     * @param attachments The attachments for the job
     * @return The submitted job
     * @throws GenieException For any error
     */
    @RequestMapping(method = RequestMethod.POST, consumes = MediaType.MULTIPART_FORM_DATA_VALUE)
    @ResponseStatus(HttpStatus.ACCEPTED)
    public ResponseEntity<Void> submitJob(
        @RequestPart("request") final JobRequest jobRequest,
        @RequestPart("attachment") final MultipartFile[] attachments
    ) throws GenieException {
        if (jobRequest == null) {
            throw new GenieException(HttpURLConnection.HTTP_PRECON_FAILED, "No job entered. Unable to submit.");
        }
        log.debug("Called to submit job: {}", jobRequest);

        final String jobId = UUID.randomUUID().toString();
        if (attachments != null) {
            for (final MultipartFile attachment : attachments) {
                log.debug("Attachment name: {} Size: {}", attachment.getOriginalFilename(), attachment.getSize());
                try {
                    this.attachmentService.save(jobId, attachment.getOriginalFilename(), attachment.getInputStream());
                } catch (final IOException ioe) {
                    throw new GenieServerException(ioe);
                }
            }
        }

        final HttpHeaders httpHeaders = new HttpHeaders();
        httpHeaders.setLocation(
            ServletUriComponentsBuilder
                .fromCurrentRequest()
                .path("/{id}")
                .buildAndExpand(jobRequest.getId())
                .toUri()
        );
        return new ResponseEntity<>(httpHeaders, HttpStatus.ACCEPTED);
    }

    /**
     * Get job information for given job id.
     *
     * @param id id for job to look up
     * @return the Job
     * @throws GenieException For any error
     */
    @RequestMapping(value = "/{id}", method = RequestMethod.GET, produces = MediaTypes.HAL_JSON_VALUE)
    public JobResource getJob(@PathVariable("id") final String id) throws GenieException {
        log.debug("called for job with id: {}", id);
        return this.jobResourceAssembler.toResource(this.jobService.getJob(id));
    }

    /**
     * Get jobs for given filter criteria.
     *
     * @param id          id for job
     * @param name        name of job (can be a SQL-style pattern such as HIVE%)
     * @param userName    user who submitted job
     * @param statuses    statuses of jobs to find
     * @param tags        tags for the job
     * @param clusterName the name of the cluster
     * @param clusterId   the id of the cluster
     * @param commandName the name of the command run by the job
     * @param commandId   the id of the command run by the job
     * @param page        page information for job
     * @param assembler   The paged resources assembler to use
     * @return successful response, or one with HTTP error code
     * @throws GenieException For any error
     */
    @RequestMapping(method = RequestMethod.GET, produces = MediaTypes.HAL_JSON_VALUE)
    @ResponseStatus(HttpStatus.OK)
    public PagedResources<JobResource> getJobs(
        @RequestParam(value = "id", required = false) final String id,
        @RequestParam(value = "name", required = false) final String name,
        @RequestParam(value = "userName", required = false) final String userName,
        @RequestParam(value = "status", required = false) final Set<String> statuses,
        @RequestParam(value = "tag", required = false) final Set<String> tags,
        @RequestParam(value = "clusterName", required = false) final String clusterName,
        @RequestParam(value = "clusterId", required = false) final String clusterId,
        @RequestParam(value = "commandName", required = false) final String commandName,
        @RequestParam(value = "commandId", required = false) final String commandId,
        @PageableDefault(page = 0, size = 64, sort = {"updated"}, direction = Sort.Direction.DESC)
        final Pageable page,
        final PagedResourcesAssembler<Job> assembler
    ) throws GenieException {
        log.debug(
            "Called with "
                + "[id | jobName | userName | statuses | clusterName | clusterId | page]"
        );
        log.debug(
            "{} | {} | {} | {} | {} | {} | {}",
            id,
            name,
            userName,
            statuses,
            tags,
            clusterName,
            clusterId,
            commandName,
            commandId,
            page
        );
        Set<JobStatus> enumStatuses = null;
        if (statuses != null && !statuses.isEmpty()) {
            enumStatuses = EnumSet.noneOf(JobStatus.class);
            for (final String status : statuses) {
                if (StringUtils.isNotBlank(status)) {
                    enumStatuses.add(JobStatus.parse(status));
                }
            }
        }

        return assembler.toResource(
            this.jobService.getJobs(
                id,
                name,
                userName,
                enumStatuses,
                tags,
                clusterName,
                clusterId,
                commandName,
                commandId,
                page
            ),
            this.jobResourceAssembler
        );
    }

    /**
     * Kill job based on given job ID.
     *
     * @param id id for job to kill
     * @throws GenieException For any error
     */
    @RequestMapping(value = "/{id}", method = RequestMethod.DELETE)
    @ResponseStatus(HttpStatus.OK)
    public void killJob(@PathVariable("id") final String id) throws GenieException {
        log.debug("Called for job id: {}", id);
        //this.executionService.killJob(id);
    }

    /**
     * Get the original job request.
     *
     * @param id The id of the job
     * @return The job request
     * @throws GenieException On any internal error
     */
    @RequestMapping(value = "/{id}/request", method = RequestMethod.GET, produces = MediaType.APPLICATION_JSON_VALUE)
    public JobRequest getJobRequest(@PathVariable("id") final String id) throws GenieException {
        throw new UnsupportedOperationException("Not yet implemented");
    }

    /**
     * Get the execution information about a job.
     *
     * @param id The id of the job
     * @return The job execution
     * @throws GenieException On any internal error
     */
    @RequestMapping(value = "/{id}/execution", method = RequestMethod.GET, produces = MediaType.APPLICATION_JSON_VALUE)
    public JobExecution getJobExecution(@PathVariable("id") final String id) throws GenieException {
        throw new UnsupportedOperationException("Not yet implemented");
    }

    /**
     * Get the job output directory.
     *
     * @param id            The id of the job to get output for
     * @param forwardedFrom The host this request was forwarded from if present
     * @param request       the servlet request
     * @param response      the servlet response to send the redirect with
     * @throws IOException      on redirect error
     * @throws ServletException when trying to handle the request
     * @throws GenieException   on any Genie internal error
     */
    @RequestMapping(
        value = {
            "/{id}/output",
            "/{id}/output/",
            "/{id}/output/**"
        },
        method = RequestMethod.GET,
        produces = MediaType.ALL_VALUE
    )
    public void getJobOutput(
        @PathVariable("id") final String id,
        @RequestHeader(
            name = GenieResourceHttpRequestHandler.GENIE_FORWARDED_FROM_HEADER,
            required = false
        ) final String forwardedFrom,
        final HttpServletRequest request,
        final HttpServletResponse response
    ) throws IOException, ServletException, GenieException {
        // if forwarded from isn't null it's already been forwarded to this node. Assume data is on this node.
        if (this.directoryForwardingEnabled && forwardedFrom == null) {
            final String jobHostName = this.jobService.getJobHost(id);
            if (!this.hostname.equals(jobHostName)) {
                // Use Apache HttpClient for easier access to result bytes as stream than RestTemplate
                // RestTemplate read entire byte[] payload into memory before the result object even given back to
                // application control. Concerned about people getting stdout which could be huge file.
                final HttpGet getRequest = new HttpGet(
                    request.getScheme() + "://" + jobHostName + ":" + request.getServerPort() + request.getRequestURI()
                );

                // Copy all the headers (necessary for ACCEPT and security headers especially)
                final Enumeration<String> headerNames = request.getHeaderNames();
                if (headerNames != null) {
                    while (headerNames.hasMoreElements()) {
                        final String headerName = headerNames.nextElement();
                        final String headerValue = request.getHeader(headerName);
                        log.debug("Request Header: name = {} value = {}", headerName, headerValue);
                        getRequest.addHeader(headerName, headerValue);
                    }
                }
                getRequest.addHeader(
                    GenieResourceHttpRequestHandler.GENIE_FORWARDED_FROM_HEADER,
                    request.getRequestURL().toString()
                );

                final HttpResponse getResponse = this.httpClient.execute(getRequest);
                if (getResponse.getStatusLine().getStatusCode() != HttpStatus.OK.value()) {
                    response.sendError(getResponse.getStatusLine().getStatusCode());
                    return;
                }

                response.setStatus(HttpStatus.OK.value());
                for (final Header header : getResponse.getAllHeaders()) {
                    response.setHeader(header.getName(), header.getValue());
                }

                // Documentation I could find pointed to the HttpEntity reading the bytes off the stream so this should
                // resolve memory problems if the file returned is large
                try (final InputStream inputStream = getResponse.getEntity().getContent()) {
                    ByteStreams.copy(inputStream, response.getOutputStream());
                }

                //No need to search on this node
                return;
            }
        }

        String path = (String) request.getAttribute(HandlerMapping.PATH_WITHIN_HANDLER_MAPPING_ATTRIBUTE);
        if (path != null) {
            final String bestMatchPattern
                = (String) request.getAttribute(HandlerMapping.BEST_MATCHING_PATTERN_ATTRIBUTE);
            log.debug("bestMatchPattern = {}", bestMatchPattern);
            path = new AntPathMatcher().extractPathWithinPattern(bestMatchPattern, path);
            if (StringUtils.isNotBlank(path)) {
                request.setAttribute(GenieResourceHttpRequestHandler.GENIE_JOB_IS_ROOT_DIRECTORY, false);
            } else {
                request.setAttribute(GenieResourceHttpRequestHandler.GENIE_JOB_IS_ROOT_DIRECTORY, true);
            }
        }
        log.debug("PATH = {}", path);
        request.setAttribute(HandlerMapping.PATH_WITHIN_HANDLER_MAPPING_ATTRIBUTE, id + "/" + path);

        this.resourceHttpRequestHandler.handleRequest(request, response);
    }
}<|MERGE_RESOLUTION|>--- conflicted
+++ resolved
@@ -61,13 +61,9 @@
 import org.springframework.web.servlet.HandlerMapping;
 import org.springframework.web.servlet.support.ServletUriComponentsBuilder;
 
-<<<<<<< HEAD
-import javax.servlet.http.HttpServletRequest;
-=======
 import javax.servlet.ServletException;
 import javax.servlet.http.HttpServletRequest;
 import javax.servlet.http.HttpServletResponse;
->>>>>>> 0e87fa98
 import java.io.IOException;
 import java.io.InputStream;
 import java.net.HttpURLConnection;
@@ -88,14 +84,10 @@
 @Slf4j
 public class JobRestController {
 
-<<<<<<< HEAD
-    private static final Logger LOG = LoggerFactory.getLogger(JobRestController.class);
     private static final String FORWARDED_FOR_HEADER = "X-Forwarded-For";
 
-    private final JobCoordinatorService jobService;
-=======
-    private final JobService jobService;
->>>>>>> 0e87fa98
+    private final JobCoordinatorService jobCoordinatorService;
+
     private final AttachmentService attachmentService;
     private final JobResourceAssembler jobResourceAssembler;
     private final String hostname;
@@ -106,7 +98,7 @@
     /**
      * Constructor.
      *
-     * @param jobService                 The job search service to use.
+     * @param jobCoordinatorService                 The job search service to use.
      * @param attachmentService          The attachment service to use to save attachments.
      * @param jobResourceAssembler       Assemble job resources out of jobs
      * @param hostname                   The hostname this Genie instance is running on
@@ -116,7 +108,7 @@
      */
     @Autowired
     public JobRestController(
-        final JobCoordinatorService jobService,
+        final JobCoordinatorService jobCoordinatorService,
         final AttachmentService attachmentService,
         final JobResourceAssembler jobResourceAssembler,
         final String hostname,
@@ -124,7 +116,7 @@
         final GenieResourceHttpRequestHandler resourceHttpRequestHandler,
         @Value("${genie.jobs.dir.forwarding.enabled}") final boolean directoryForwardingEnabled
     ) {
-        this.jobService = jobService;
+        this.jobCoordinatorService = jobCoordinatorService;
         this.attachmentService = attachmentService;
         this.jobResourceAssembler = jobResourceAssembler;
         this.hostname = hostname;
@@ -156,32 +148,16 @@
         }
         log.debug("Called to submit job: {}", jobRequest);
 
-<<<<<<< HEAD
         // get client's host from the context
-        String localClientHost;
+        final String localClientHost;
         if (StringUtils.isNotBlank(clientHost)) {
             localClientHost = clientHost.split(",")[0];
         } else {
             localClientHost = httpServletRequest.getRemoteAddr();
         }
-=======
-        //TODO: Re-implement with new API type call that passes info along
-//        // get client's host from the context
-//        String localClientHost;
-//        if (StringUtils.isNotBlank(clientHost)) {
-//            localClientHost = clientHost.split(",")[0];
-//        } else {
-//            localClientHost = httpServletRequest.getRemoteAddr();
-//        }
-//
-//        // set the clientHost, if it is not overridden already
-//        if (StringUtils.isNotBlank(localClientHost)) {
-//            log.debug("called from: {}", localClientHost);
-//            job.setClientHost(localClientHost);
-//        }
->>>>>>> 0e87fa98
-
-        final String id = this.jobService.coordinateJob(jobRequest, localClientHost);
+
+
+        final String id = this.jobCoordinatorService.coordinateJob(jobRequest, localClientHost);
         final HttpHeaders httpHeaders = new HttpHeaders();
         httpHeaders.setLocation(
             ServletUriComponentsBuilder
@@ -245,7 +221,7 @@
     @RequestMapping(value = "/{id}", method = RequestMethod.GET, produces = MediaTypes.HAL_JSON_VALUE)
     public JobResource getJob(@PathVariable("id") final String id) throws GenieException {
         log.debug("called for job with id: {}", id);
-        return this.jobResourceAssembler.toResource(this.jobService.getJob(id));
+        return this.jobResourceAssembler.toResource(this.jobCoordinatorService.getJob(id));
     }
 
     /**
@@ -309,7 +285,7 @@
         }
 
         return assembler.toResource(
-            this.jobService.getJobs(
+            this.jobCoordinatorService.getJobs(
                 id,
                 name,
                 userName,
@@ -393,7 +369,7 @@
     ) throws IOException, ServletException, GenieException {
         // if forwarded from isn't null it's already been forwarded to this node. Assume data is on this node.
         if (this.directoryForwardingEnabled && forwardedFrom == null) {
-            final String jobHostName = this.jobService.getJobHost(id);
+            final String jobHostName = this.jobCoordinatorService.getJobHost(id);
             if (!this.hostname.equals(jobHostName)) {
                 // Use Apache HttpClient for easier access to result bytes as stream than RestTemplate
                 // RestTemplate read entire byte[] payload into memory before the result object even given back to
