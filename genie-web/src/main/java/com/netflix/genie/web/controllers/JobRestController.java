--- conflicted
+++ resolved
@@ -79,15 +79,10 @@
     /**
      * Constructor.
      *
-<<<<<<< HEAD
-     * @param jobPersistenceService   The job search service to use.
-     * @param attachmentService       The attachment service to use to save attachments.
-     * @param jobResourceAssembler    Assemble job resources out of jobs
-=======
      * @param jobService     The job search service to use.
      * @param attachmentService    The attachment service to use to save attachments.
      * @param jobResourceAssembler Assemble job resources out of jobs
->>>>>>> c4cd760e
+
      */
     @Autowired
     public JobRestController(
