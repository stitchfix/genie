/*
 *
 *  Copyright 2014 Netflix, Inc.
 *
 *     Licensed under the Apache License, Version 2.0 (the "License");
 *     you may not use this file except in compliance with the License.
 *     You may obtain a copy of the License at
 *
 *         http://www.apache.org/licenses/LICENSE-2.0
 *
 *     Unless required by applicable law or agreed to in writing, software
 *     distributed under the License is distributed on an "AS IS" BASIS,
 *     WITHOUT WARRANTIES OR CONDITIONS OF ANY KIND, either express or implied.
 *     See the License for the specific language governing permissions and
 *     limitations under the License.
 *
 */
package com.netflix.genie.server.resources;

import com.netflix.genie.common.exceptions.GenieException;
import com.netflix.genie.common.model.Application;
import com.netflix.genie.common.model.Command;
import com.netflix.genie.server.services.ApplicationConfigService;
import com.wordnik.swagger.annotations.Api;
import com.wordnik.swagger.annotations.ApiOperation;
import com.wordnik.swagger.annotations.ApiParam;
import com.wordnik.swagger.annotations.ApiResponse;
import com.wordnik.swagger.annotations.ApiResponses;

import java.net.HttpURLConnection;
import java.util.List;
import java.util.Set;
import javax.inject.Inject;
import javax.inject.Named;
import javax.ws.rs.Consumes;
import javax.ws.rs.DELETE;
import javax.ws.rs.DefaultValue;
import javax.ws.rs.GET;
import javax.ws.rs.POST;
import javax.ws.rs.PUT;
import javax.ws.rs.Path;
import javax.ws.rs.PathParam;
import javax.ws.rs.Produces;
import javax.ws.rs.QueryParam;
import javax.ws.rs.core.Context;
import javax.ws.rs.core.MediaType;
import javax.ws.rs.core.Response;
import javax.ws.rs.core.UriInfo;

import org.slf4j.Logger;
import org.slf4j.LoggerFactory;

/**
 * Code for ApplicationConfigResource - REST end-point for supporting
 * Application.
 *
 * @author amsharma
 * @author tgianos
 */
@Path("/v2/config/applications")
@Api(value = "/v2/config/applications", description = "Manage the available applications")
@Produces(MediaType.APPLICATION_JSON)
@Named
public class ApplicationConfigResource {

    private static final Logger LOG = LoggerFactory
            .getLogger(ApplicationConfigResource.class);

    /**
     * The application service.
     */
    private final ApplicationConfigService acs;

    /**
     * Uri info for gathering information on the request.
     */
    @Context
    private UriInfo uriInfo;

    /**
     * Constructor.
     *
     * @param acs The application configuration service to use.
     */
    @Inject
    public ApplicationConfigResource(final ApplicationConfigService acs) {
        this.acs = acs;
    }

    /**
     * Create an Application.
     *
     * @param app The application to create
     * @return The created application configuration
     * @throws GenieException
     */
    @POST
    @Consumes(MediaType.APPLICATION_JSON)
    @ApiOperation(
            value = "Create an application",
            notes = "Create an application from the supplied information.",
            response = Application.class)
    @ApiResponses(value = {
            @ApiResponse(code = HttpURLConnection.HTTP_CREATED, message = "Application created successfully.",
                    response = Application.class),
            @ApiResponse(code = HttpURLConnection.HTTP_BAD_REQUEST, message = "Invalid required parameter supplied"),
            @ApiResponse(code = HttpURLConnection.HTTP_CONFLICT,
<<<<<<< HEAD
                            message = "An application with the supplied id already exists"),
=======
                    message = "An application with the supplied id already exists"),
>>>>>>> d2abb7c7
            @ApiResponse(code = HttpURLConnection.HTTP_INTERNAL_ERROR,
                    message = "Genie Server Error due to Unknown Exception")
    })
    public Response createApplication(
            @ApiParam(value = "The application to create.", required = true)
            final Application app) throws GenieException {
        LOG.info("Called to create new application");
        final Application createdApp = this.acs.createApplication(app);
        return Response.created(
                this.uriInfo.getAbsolutePathBuilder().path(createdApp.getId()).build()).
                entity(createdApp).
                build();
    }

    /**
     * Get Application for given id.
     *
     * @param id unique id for application configuration
     * @return The application configuration
     * @throws GenieException
     */
    @GET
    @Path("/{id}")
    @ApiOperation(
            value = "Find an application by id",
            notes = "Get the application by id if it exists",
            response = Application.class)
    @ApiResponses(value = {
            @ApiResponse(code = HttpURLConnection.HTTP_OK, message = "OK", response = Application.class),
            @ApiResponse(code = HttpURLConnection.HTTP_BAD_REQUEST, message = "Invalid id supplied"),
            @ApiResponse(code = HttpURLConnection.HTTP_NOT_FOUND, message = "Application not found"),
            @ApiResponse(code = HttpURLConnection.HTTP_INTERNAL_ERROR,
                    message = "Genie Server Error due to Unknown Exception")
    })
    public Application getApplication(
            @ApiParam(value = "Id of the application to get.", required = true)
            @PathParam("id")
            final String id) throws GenieException {
        LOG.info("Called to get Application for id " + id);
        return this.acs.getApplication(id);
    }

    /**
     * Get Applications based on user parameters.
     *
     * @param name     name for configuration (optional)
     * @param userName the user who created the application (optional)
     * @param tags     The set of tags you want the command for.
     * @param page     The page to start one (optional)
     * @param limit    the max number of results to return per page (optional)
     * @return All applications matching the criteria
     */
    @GET
    @ApiOperation(
            value = "Find applications",
            notes = "Find applications by the submitted criteria.",
            response = Application.class,
            responseContainer = "List")
    @ApiResponses(value = {
            @ApiResponse(code = HttpURLConnection.HTTP_OK, message = "OK", response = Application.class),
            @ApiResponse(code = HttpURLConnection.HTTP_BAD_REQUEST, message = "Invalid Request."),
            @ApiResponse(code = HttpURLConnection.HTTP_INTERNAL_ERROR,
                    message = "Genie Server Error due to Unknown Exception")
    })
    public List<Application> getApplications(
            @ApiParam(value = "Name of the application.", required = false)
            @QueryParam("name")
            final String name,
            @ApiParam(value = "User who created the application.", required = false)
            @QueryParam("userName")
            final String userName,
            @ApiParam(value = "Tags for the cluster.", required = false)
            @QueryParam("tag")
            final Set<String> tags,
            @ApiParam(value = "The page to start on.", required = false)
            @QueryParam("page")
            @DefaultValue("0") int page,
            @ApiParam(value = "Max number of results per page.", required = false)
            @QueryParam("limit")
            @DefaultValue("1024") int limit) {
        LOG.info("Called to get Applications");
        return this.acs.getApplications(name, userName, tags, page, limit);
    }

    /**
     * Update application.
     *
     * @param id        unique id for configuration to update
     * @param updateApp contains the application information to update
     * @return successful response, or one with an HTTP error code
     * @throws GenieException
     */
    @PUT
    @Path("/{id}")
    @Consumes(MediaType.APPLICATION_JSON)
    @ApiOperation(
            value = "Update an application",
            notes = "Update an application from the supplied information.",
            response = Application.class)
    @ApiResponses(value = {
            @ApiResponse(code = 200, message = "OK", response = Application.class),
            @ApiResponse(code = 400, message = "Invalid ID supplied"),
            @ApiResponse(code = 404, message = "Application to update not found")
    })
    public Application updateApplication(
            @ApiParam(value = "Id of the application to update.", required = true)
            @PathParam("id")
            final String id,
            @ApiParam(value = "The application information to update.", required = true)
            final Application updateApp) throws GenieException {
        LOG.info("called to update application config with info " + updateApp.toString());
        return this.acs.updateApplication(id, updateApp);
    }

    /**
     * Delete all applications from database.
     *
     * @return All The deleted applications
     * @throws GenieException
     */
    @DELETE
    @ApiOperation(
            value = "Delete all applications",
            notes = "Delete all available applications and get them back.",
            response = Application.class,
            responseContainer = "List")
    @ApiResponses(value = {
            @ApiResponse(code = 200, message = "OK"),
            @ApiResponse(code = 400, message = "Invalid ID supplied"),
            @ApiResponse(code = 404, message = "Application not found")
    })
    public List<Application> deleteAllApplications() throws GenieException {
        LOG.info("Delete all Applications");
        return this.acs.deleteAllApplications();
    }

    /**
     * Delete an application configuration from database.
     *
     * @param id unique id of configuration to delete
     * @return The deleted application configuration
     * @throws GenieException
     */
    @DELETE
    @Path("/{id}")
    @ApiOperation(
            value = "Delete an application",
            notes = "Delete an application with the supplied id.",
            response = Application.class)
    @ApiResponses(value = {
            @ApiResponse(code = 200, message = "OK", response = Application.class),
            @ApiResponse(code = 400, message = "Invalid ID supplied"),
            @ApiResponse(code = 404, message = "Application not found")
    })
    public Application deleteApplication(
            @ApiParam(value = "Id of the application to delete.", required = true)
            @PathParam("id")
            final String id) throws GenieException {
        LOG.info("Delete an application with id " + id);
        return this.acs.deleteApplication(id);
    }

    /**
     * Add new configuration files to a given application.
     *
     * @param id      The id of the application to add the configuration file to. Not
     *                null/empty/blank.
     * @param configs The configuration files to add. Not null/empty/blank.
     * @return The active configurations for this application.
     * @throws GenieException
     */
    @POST
    @Path("/{id}/configs")
    @Consumes(MediaType.APPLICATION_JSON)
    @ApiOperation(
            value = "Add new configuration files to an application",
            notes = "Add the supplied configuration files to the applicaiton with the supplied id.",
            response = String.class,
            responseContainer = "Set")
    @ApiResponses(value = {
            @ApiResponse(code = 200, message = "OK"),
            @ApiResponse(code = 400, message = "Invalid ID supplied"),
            @ApiResponse(code = 404, message = "Application not found")
    })
    public Set<String> addConfigsToApplication(
            @ApiParam(value = "Id of the application to add configuration to.", required = true)
            @PathParam("id")
            final String id,
            @ApiParam(value = "The configuration files to add.", required = true)
            final Set<String> configs) throws GenieException {
        LOG.info("Called with id " + id + " and config " + configs);
        return this.acs.addConfigsToApplication(id, configs);
    }

    /**
     * Get all the configuration files for a given application.
     *
     * @param id The id of the application to get the configuration files for.
     *           Not NULL/empty/blank.
     * @return The active set of configuration files.
     * @throws GenieException
     */
    @GET
    @Path("/{id}/configs")
    @ApiOperation(
            value = "Get the configuration files for an application",
            notes = "Get the configuration files for the application with the supplied id.",
            response = String.class,
            responseContainer = "Set")
    @ApiResponses(value = {
            @ApiResponse(code = 200, message = "OK"),
            @ApiResponse(code = 400, message = "Invalid ID supplied"),
            @ApiResponse(code = 404, message = "Application not found")
    })
    public Set<String> getConfigsForApplication(
            @ApiParam(value = "Id of the application to get configurations for.", required = true)
            @PathParam("id")
            final String id) throws GenieException {
        LOG.info("Called with id " + id);
        return this.acs.getConfigsForApplication(id);
    }

    /**
     * Update the configuration files for a given application.
     *
     * @param id      The id of the application to update the configuration files
     *                for. Not null/empty/blank.
     * @param configs The configuration files to replace existing configuration
     *                files with. Not null/empty/blank.
     * @return The new set of application configurations.
     * @throws GenieException
     */
    @PUT
    @Path("/{id}/configs")
    @Consumes(MediaType.APPLICATION_JSON)
    @ApiOperation(
            value = "Update configuration files for an application",
            notes = "Replace the existing configuration files for application with given id.",
            response = String.class,
            responseContainer = "Set")
    @ApiResponses(value = {
            @ApiResponse(code = 200, message = "OK"),
            @ApiResponse(code = 400, message = "Invalid ID supplied"),
            @ApiResponse(code = 404, message = "Application not found")
    })
    public Set<String> updateConfigsForApplication(
            @ApiParam(value = "Id of the application to update configurations for.", required = true)
            @PathParam("id")
            final String id,
            @ApiParam(value = "The configuration files to replace existing with.", required = true)
            final Set<String> configs) throws GenieException {
        LOG.info("Called with id " + id + " and configs " + configs);
        return this.acs.updateConfigsForApplication(id, configs);
    }

    /**
     * Delete the all configuration files from a given application.
     *
     * @param id The id of the application to delete the configuration files
     *           from. Not null/empty/blank.
     * @return Empty set if successful
     * @throws GenieException
     */
    @DELETE
    @Path("/{id}/configs")
    @ApiOperation(
            value = "Remove all configuration files from an application",
            notes = "Remove all the configuration files from the application with given id.",
            response = String.class,
            responseContainer = "Set")
    @ApiResponses(value = {
            @ApiResponse(code = 200, message = "OK"),
            @ApiResponse(code = 400, message = "Invalid ID supplied"),
            @ApiResponse(code = 404, message = "Application not found")
    })
    public Set<String> removeAllConfigsForApplication(
            @ApiParam(value = "Id of the application to delete from.", required = true)
            @PathParam("id")
            final String id) throws GenieException {
        LOG.info("Called with id " + id);
        return this.acs.removeAllConfigsForApplication(id);
    }

    /**
     * Add new jar files for a given application.
     *
     * @param id   The id of the application to add the jar file to. Not
     *             null/empty/blank.
     * @param jars The jar files to add. Not null.
     * @return The active set of application jars.
     * @throws GenieException
     */
    @POST
    @Path("/{id}/jars")
    @Consumes(MediaType.APPLICATION_JSON)
    @ApiOperation(
            value = "Add new jar files to an application",
            notes = "Add the supplied jar files to the applicaiton with the supplied id.",
            response = String.class,
            responseContainer = "Set")
    @ApiResponses(value = {
            @ApiResponse(code = 200, message = "OK"),
            @ApiResponse(code = 400, message = "Invalid ID supplied"),
            @ApiResponse(code = 404, message = "Application not found")
    })
    public Set<String> addJarsForApplication(
            @ApiParam(value = "Id of the application to add jar to.", required = true)
            @PathParam("id")
            final String id,
            @ApiParam(value = "The jar files to add.", required = true)
            final Set<String> jars) throws GenieException {
        LOG.info("Called with id " + id + " and jars " + jars);
        return this.acs.addJarsForApplication(id, jars);
    }

    /**
     * Get all the jar files for a given application.
     *
     * @param id The id of the application to get the jar files for. Not
     *           NULL/empty/blank.
     * @return The set of jar files.
     * @throws GenieException
     */
    @GET
    @Path("/{id}/jars")
    @ApiOperation(
            value = "Get the jars for an application",
            notes = "Get the jars for the application with the supplied id.",
            response = String.class,
            responseContainer = "Set")
    @ApiResponses(value = {
            @ApiResponse(code = 200, message = "OK"),
            @ApiResponse(code = 400, message = "Invalid ID supplied"),
            @ApiResponse(code = 404, message = "Application not found")
    })
    public Set<String> getJarsForApplication(
            @ApiParam(value = "Id of the application to get the jars for.", required = true)
            @PathParam("id")
            final String id) throws GenieException {
        LOG.info("Called with id " + id);
        return this.acs.getJarsForApplication(id);
    }

    /**
     * Update the jar files for a given application.
     *
     * @param id   The id of the application to update the jar files for. Not
     *             null/empty/blank.
     * @param jars The jar files to replace existing jar files with. Not
     *             null/empty/blank.
     * @return The active set of application jars
     * @throws GenieException
     */
    @PUT
    @Path("/{id}/jars")
    @Consumes(MediaType.APPLICATION_JSON)
    @ApiOperation(
            value = "Update jar files for an application",
            notes = "Replace the existing jar files for application with given id.",
            response = String.class,
            responseContainer = "Set")
    @ApiResponses(value = {
            @ApiResponse(code = 200, message = "OK"),
            @ApiResponse(code = 400, message = "Invalid ID supplied"),
            @ApiResponse(code = 404, message = "Application not found")
    })
    public Set<String> updateJarsForApplication(
            @ApiParam(value = "Id of the application to update configurations for.", required = true)
            @PathParam("id")
            final String id,
            @ApiParam(value = "The jar files to replace existing with.", required = true)
            final Set<String> jars) throws GenieException {
        LOG.info("Called with id " + id + " and jars " + jars);
        return this.acs.updateJarsForApplication(id, jars);
    }

    /**
     * Delete the all jar files from a given application.
     *
     * @param id The id of the application to delete the jar files from. Not
     *           null/empty/blank.
     * @return Empty set if successful
     * @throws GenieException
     */
    @DELETE
    @Path("/{id}/jars")
    @ApiOperation(
            value = "Remove all jar files from an application",
            notes = "Remove all the jar files from the application with given id.",
            response = String.class,
            responseContainer = "Set")
    @ApiResponses(value = {
            @ApiResponse(code = 200, message = "OK"),
            @ApiResponse(code = 400, message = "Invalid ID supplied"),
            @ApiResponse(code = 404, message = "Application not found")
    })
    public Set<String> removeAllJarsForApplication(
            @ApiParam(value = "Id of the application to delete from.", required = true)
            @PathParam("id")
            final String id) throws GenieException {
        LOG.info("Called with id " + id);
        return this.acs.removeAllJarsForApplication(id);
    }

    /**
     * Add new tags to a given application.
     *
     * @param id   The id of the application to add the tags to. Not
     *             null/empty/blank.
     * @param tags The tags to add. Not null/empty/blank.
     * @return The active tags for this application.
     * @throws GenieException
     */
    @POST
    @Path("/{id}/tags")
    @Consumes(MediaType.APPLICATION_JSON)
    @ApiOperation(
            value = "Add new tags to a application",
            notes = "Add the supplied tags to the application with the supplied id.",
            response = String.class,
            responseContainer = "Set")
    @ApiResponses(value = {
            @ApiResponse(code = 200, message = "OK"),
            @ApiResponse(code = 400, message = "Invalid ID supplied"),
            @ApiResponse(code = 404, message = "Application not found")
    })
    public Set<String> addTagsForApplication(
            @ApiParam(value = "Id of the application to add configuration to.", required = true)
            @PathParam("id")
            final String id,
            @ApiParam(value = "The tags to add.", required = true)
            final Set<String> tags) throws GenieException {
        LOG.info("Called with id " + id + " and config " + tags);
        return this.acs.addTagsForApplication(id, tags);
    }

    /**
     * Get all the tags for a given application.
     *
     * @param id The id of the application to get the tags for. Not
     *           NULL/empty/blank.
     * @return The active set of tags.
     * @throws GenieException
     */
    @GET
    @Path("/{id}/tags")
    @ApiOperation(
            value = "Get the tags for a application",
            notes = "Get the tags for the application with the supplied id.",
            response = String.class,
            responseContainer = "Set")
    @ApiResponses(value = {
            @ApiResponse(code = 200, message = "OK"),
            @ApiResponse(code = 400, message = "Invalid ID supplied"),
            @ApiResponse(code = 404, message = "Application not found")
    })
    public Set<String> getTagsForApplication(
            @ApiParam(value = "Id of the application to get tags for.", required = true)
            @PathParam("id")
            final String id) throws GenieException {
        LOG.info("Called with id " + id);
        return this.acs.getTagsForApplication(id);
    }

    /**
     * Update the tags for a given application.
     *
     * @param id   The id of the application to update the tags for.
     *             Not null/empty/blank.
     * @param tags The tags to replace existing configuration
     *             files with. Not null/empty/blank.
     * @return The new set of application tags.
     * @throws GenieException
     */
    @PUT
    @Path("/{id}/tags")
    @Consumes(MediaType.APPLICATION_JSON)
    @ApiOperation(
            value = "Update tags for a application",
            notes = "Replace the existing tags for application with given id.",
            response = String.class,
            responseContainer = "Set")
    @ApiResponses(value = {
            @ApiResponse(code = 200, message = "OK"),
            @ApiResponse(code = 400, message = "Invalid ID supplied"),
            @ApiResponse(code = 404, message = "Application not found")
    })
    public Set<String> updateTagsForApplication(
            @ApiParam(value = "Id of the application to update tags for.", required = true)
            @PathParam("id")
            final String id,
            @ApiParam(value = "The tags to replace existing with.", required = true)
            final Set<String> tags) throws GenieException {
        LOG.info("Called with id " + id + " and tags " + tags);
        return this.acs.updateTagsForApplication(id, tags);
    }

    /**
     * Delete the all tags from a given application.
     *
     * @param id The id of the application to delete the tags from.
     *           Not null/empty/blank.
     * @return Empty set if successful
     * @throws GenieException
     */
    @DELETE
    @Path("/{id}/tags")
    @ApiOperation(
            value = "Remove all tags from a application",
            notes = "Remove all the tags from the application with given id.",
            response = String.class,
            responseContainer = "Set")
    @ApiResponses(value = {
            @ApiResponse(code = 200, message = "OK"),
            @ApiResponse(code = 400, message = "Invalid Id supplied"),
            @ApiResponse(code = 404, message = "Application not found")
    })
    public Set<String> removeAllTagsForApplication(
            @ApiParam(value = "Id of the application to delete from.", required = true)
            @PathParam("id")
            final String id) throws GenieException {
        LOG.info("Called with id " + id);
        return this.acs.removeAllTagsForApplication(id);
    }

    /**
     * Get all the commands this application is associated with.
     *
     * @param id The id of the application to get the commands for. Not
     *           NULL/empty/blank.
     * @return The set of commands.
     * @throws GenieException
     */
    @GET
    @Path("/{id}/commands")
    @ApiOperation(
            value = "Get the commands this application is associated with",
            notes = "Get the commands which this application supports.",
            response = Command.class,
            responseContainer = "Set")
    @ApiResponses(value = {
            @ApiResponse(code = 200, message = "OK"),
            @ApiResponse(code = 400, message = "Invalid ID supplied"),
            @ApiResponse(code = 404, message = "Application not found")
    })
    public Set<Command> getCommandsForApplication(
            @ApiParam(value = "Id of the application to get the commands for.", required = true)
            @PathParam("id")
            final String id) throws GenieException {
        LOG.info("Called with id " + id);
        return this.acs.getCommandsForApplication(id);
    }

    /**
     * Remove an tag from a given application.
     *
     * @param id  The id of the application to delete the tag from. Not
     *            null/empty/blank.
     * @param tag The tag to remove. Not null/empty/blank.
     * @return The active set of tags for the application.
     * @throws GenieException
     */
    @DELETE
    @Path("/{id}/tags/{tag}")
    @ApiOperation(
            value = "Remove a tag from a application",
            notes = "Remove the given tag from the application with given id.",
            response = String.class,
            responseContainer = "Set")
    @ApiResponses(value = {
            @ApiResponse(code = 200, message = "OK"),
            @ApiResponse(code = 400, message = "Invalid ID supplied"),
            @ApiResponse(code = 404, message = "Application not found")
    })
    public Set<String> removeTagForApplication(
            @ApiParam(value = "Id of the application to delete from.", required = true)
            @PathParam("id")
            final String id,
            @ApiParam(value = "The tag to remove.", required = true)
            @PathParam("tag")
            final String tag) throws GenieException {
        LOG.info("Called with id " + id + " and tag " + tag);
        return this.acs.removeTagForApplication(id, tag);
    }
}<|MERGE_RESOLUTION|>--- conflicted
+++ resolved
@@ -105,11 +105,7 @@
                     response = Application.class),
             @ApiResponse(code = HttpURLConnection.HTTP_BAD_REQUEST, message = "Invalid required parameter supplied"),
             @ApiResponse(code = HttpURLConnection.HTTP_CONFLICT,
-<<<<<<< HEAD
                             message = "An application with the supplied id already exists"),
-=======
-                    message = "An application with the supplied id already exists"),
->>>>>>> d2abb7c7
             @ApiResponse(code = HttpURLConnection.HTTP_INTERNAL_ERROR,
                     message = "Genie Server Error due to Unknown Exception")
     })
