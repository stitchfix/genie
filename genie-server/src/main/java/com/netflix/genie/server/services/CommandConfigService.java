/*
 *
 *  Copyright 2014 Netflix, Inc.
 *
 *     Licensed under the Apache License, Version 2.0 (the "License");
 *     you may not use this file except in compliance with the License.
 *     You may obtain a copy of the License at
 *
 *         http://www.apache.org/licenses/LICENSE-2.0
 *
 *     Unless required by applicable law or agreed to in writing, software
 *     distributed under the License is distributed on an "AS IS" BASIS,
 *     WITHOUT WARRANTIES OR CONDITIONS OF ANY KIND, either express or implied.
 *     See the License for the specific language governing permissions and
 *     limitations under the License.
 *
 */
package com.netflix.genie.server.services;

import com.netflix.genie.common.exceptions.GenieException;
import com.netflix.genie.common.model.Application;
import com.netflix.genie.common.model.Cluster;
import com.netflix.genie.common.model.Command;
import java.util.List;
import java.util.Set;

/**
 * Abstraction layer to encapsulate CommandConfig functionality.<br>
 * Classes implementing this abstraction layer must be thread-safe.
 *
 * @author amsharma
 * @author tgianos
 */
public interface CommandConfigService {

    /**
     * Create new command configuration.
     *
     * @param command encapsulates the command configuration information to
     * create
     * @return The command created
     * @throws GenieException
     */
    Command createCommand(final Command command) throws GenieException;

    /**
     * Gets command configuration for given id.
     *
     * @param id unique id for command configuration to get. Not null/empty.
     * @return The command configuration
     * @throws GenieException
     */
    Command getCommand(final String id) throws GenieException;

    /**
     * Get command configurations for given filter criteria.
     *
     * @param name name of command config (can be null)
     * @param userName the name of the user who created the configuration (can
     * be null)
     * @param page Page number to start results on
     * @param limit Max number of results per page
     * @return All the commands matching the specified criteria
     */
    List<Command> getCommands(
            final String name,
            final String userName,
            final int page,
            final int limit);

    /**
     * Update command configuration.
     *
     * @param id The id of the command configuration to update. Not null or
     * empty.
     * @param updateCommand contains the information to update the command with
     * @return The updated command
     * @throws GenieException
     */
    Command updateCommand(
            final String id,
            final Command updateCommand) throws GenieException;

    /**
     * Delete all commands from database.
     *
     * @return The deleted commands
     * @throws GenieException
     */
    List<Command> deleteAllCommands() throws GenieException;

    /**
     * Delete a command configuration from database.
     *
     * @param id unique if of the command configuration to delete
     * @return The deleted command configuration
     * @throws GenieException
     */
    Command deleteCommand(final String id) throws GenieException;

    /**
     * Add a configuration files to the command.
     *
     * @param id The id of the command to add the configuration file to. Not
     * null/empty/blank.
     * @param configs The configuration files to add. Not null/empty.
     * @return The active set of configurations
     * @throws GenieException
     */
    Set<String> addConfigsForCommand(
            final String id,
            final Set<String> configs) throws GenieException;

    /**
     * Get the set of configuration files associated with the command with given
     * id.
     *
     * @param id The id of the command to get the configuration files for. Not
     * null/empty/blank.
     * @return The set of configuration files as paths
     * @throws GenieException
     */
    Set<String> getConfigsForCommand(
            final String id) throws GenieException;

    /**
     * Update the set of configuration files associated with the command with
     * given id.
     *
     * @param id The id of the command to update the configuration files for.
     * Not null/empty/blank.
     * @param configs The configuration files to replace existing configurations
     * with. Not null/empty.
     * @return The active set of configurations
     * @throws GenieException
     */
    Set<String> updateConfigsForCommand(
            final String id,
            final Set<String> configs) throws GenieException;

    /**
     * Remove all configuration files from the command.
     *
     * @param id The id of the command to remove the configuration file from.
     * Not null/empty/blank.
     * @return The active set of configurations
     * @throws GenieException
     */
    Set<String> removeAllConfigsForCommand(
            final String id) throws GenieException;

    /**
     * Remove a configuration file from the command.
     *
     * @param id The id of the command to remove the configuration file from.
     * Not null/empty/blank.
     * @param config The configuration file to remove. Not null/empty/blank.
     * @return The active set of configurations
     * @throws GenieException
     */
    Set<String> removeConfigForCommand(
            final String id,
            final String config) throws GenieException;

    /**
     * Set the application for the command.
     *
     * @param id The id of the command to add the application file to. Not
     * null/empty/blank.
     * @param application The applications to set. Not null.
     * @return The application
     * @throws GenieException
     */
    Application setApplicationForCommand(
            final String id,
            final Application application) throws GenieException;

    /**
     * Get the application for a given command.
     *
     * @param id The id of the command to get the application for. Not
     * null/empty/blank.
     * @return The application or exception if none exists.
     * @throws GenieException
     */
    Application getApplicationForCommand(
            final String id) throws GenieException;

    /**
     * Remove the application from the command.
     *
     * @param id The id of the command to remove the application from. Not
     * null/empty/blank.
     * @return The removed application
     * @throws GenieException
     */
    Application removeApplicationForCommand(
            final String id) throws GenieException;

    /**
     * Add tags to the command.
     *
     * @param id The id of the command to add the tags to. Not
     * null/empty/blank.
     * @param tags The tags to add. Not null/empty.
     * @return The active set of tags
     * @throws CloudServiceException
     */
    Set<String> addTagsForCommand(
            final String id,
            final Set<String> tags) throws CloudServiceException;

    /**
     * Get the set of tags associated with the command with given
     * id.
     *
     * @param id The id of the command to get the tags for. Not
     * null/empty/blank.
     * @return The set of tags as paths
     * @throws CloudServiceException
     */
    Set<String> getTagsForCommand(
            final String id) throws CloudServiceException;

    /**
     * Update the set of tags associated with the command with
     * given id.
     *
     * @param id The id of the command to update the tags for.
     * Not null/empty/blank.
     * @param tags The tags to replace existing tags
     * with. Not null/empty.
     * @return The active set of tags
     * @throws CloudServiceException
     */
    Set<String> updateTagsForCommand(
            final String id,
            final Set<String> tags) throws CloudServiceException;

    /**
     * Remove all tags from the command.
     *
     * @param id The id of the command to remove the tags from.
     * Not null/empty/blank.
     * @return The active set of tagss
     * @throws CloudServiceException
     */
    Set<String> removeAllTagsForCommand(
            final String id) throws CloudServiceException;

    /**
     * Get all the clusters the command with given id is associated with.
     *
     * @param id The id of the command to get the clusters for.
     * @return The clusters the command is available on.
     * @throws GenieException
     */
    Set<Cluster> getClustersForCommand(
<<<<<<< HEAD
            final String id) throws CloudServiceException;

    /**
     * Remove a tag from the command.
     *
     * @param id The id of the command to remove the tag from. Not
     * null/empty/blank.
     * @param tag The tag to remove. Not null/empty/blank.
     * @return The active set of tags
     * @throws CloudServiceException
     */
    Set<String> removeTagForCommand(final String id, final String tag) throws CloudServiceException;
=======
            final String id) throws GenieException;
>>>>>>> 687b2781
}<|MERGE_RESOLUTION|>--- conflicted
+++ resolved
@@ -204,11 +204,11 @@
      * null/empty/blank.
      * @param tags The tags to add. Not null/empty.
      * @return The active set of tags
-     * @throws CloudServiceException
+     * @throws GenieException
      */
     Set<String> addTagsForCommand(
             final String id,
-            final Set<String> tags) throws CloudServiceException;
+            final Set<String> tags) throws GenieException;
 
     /**
      * Get the set of tags associated with the command with given
@@ -217,10 +217,10 @@
      * @param id The id of the command to get the tags for. Not
      * null/empty/blank.
      * @return The set of tags as paths
-     * @throws CloudServiceException
+     * @throws GenieException
      */
     Set<String> getTagsForCommand(
-            final String id) throws CloudServiceException;
+            final String id) throws GenieException;
 
     /**
      * Update the set of tags associated with the command with
@@ -231,11 +231,11 @@
      * @param tags The tags to replace existing tags
      * with. Not null/empty.
      * @return The active set of tags
-     * @throws CloudServiceException
+     * @throws GenieException
      */
     Set<String> updateTagsForCommand(
             final String id,
-            final Set<String> tags) throws CloudServiceException;
+            final Set<String> tags) throws GenieException;
 
     /**
      * Remove all tags from the command.
@@ -243,10 +243,10 @@
      * @param id The id of the command to remove the tags from.
      * Not null/empty/blank.
      * @return The active set of tagss
-     * @throws CloudServiceException
+     * @throws GenieException
      */
     Set<String> removeAllTagsForCommand(
-            final String id) throws CloudServiceException;
+            final String id) throws GenieException;
 
     /**
      * Get all the clusters the command with given id is associated with.
@@ -256,8 +256,7 @@
      * @throws GenieException
      */
     Set<Cluster> getClustersForCommand(
-<<<<<<< HEAD
-            final String id) throws CloudServiceException;
+            final String id) throws GenieException;
 
     /**
      * Remove a tag from the command.
@@ -266,10 +265,7 @@
      * null/empty/blank.
      * @param tag The tag to remove. Not null/empty/blank.
      * @return The active set of tags
-     * @throws CloudServiceException
-     */
-    Set<String> removeTagForCommand(final String id, final String tag) throws CloudServiceException;
-=======
-            final String id) throws GenieException;
->>>>>>> 687b2781
+     * @throws GenieException
+     */
+    Set<String> removeTagForCommand(final String id, final String tag) throws GenieException;
 }