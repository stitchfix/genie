/*
 *
 *  Copyright 2014 Netflix, Inc.
 *
 *     Licensed under the Apache License, Version 2.0 (the "License");
 *     you may not use this file except in compliance with the License.
 *     You may obtain a copy of the License at
 *
 *         http://www.apache.org/licenses/LICENSE-2.0
 *
 *     Unless required by applicable law or agreed to in writing, software
 *     distributed under the License is distributed on an "AS IS" BASIS,
 *     WITHOUT WARRANTIES OR CONDITIONS OF ANY KIND, either express or implied.
 *     See the License for the specific language governing permissions and
 *     limitations under the License.
 *
 */
package com.netflix.genie.server.services.impl.jpa;

import com.netflix.genie.common.exceptions.GenieException;
import com.netflix.genie.common.model.Cluster;
import com.netflix.genie.common.model.ClusterCriteria;

import com.netflix.genie.common.model.Cluster_;
import com.netflix.genie.common.model.Command;
import com.netflix.genie.common.model.Job;
import com.netflix.genie.common.model.ClusterStatus;

import com.netflix.genie.server.repository.jpa.ClusterRepository;
import com.netflix.genie.server.repository.jpa.ClusterSpecs;
import com.netflix.genie.server.repository.jpa.CommandRepository;
import com.netflix.genie.server.services.ClusterConfigService;
import java.net.HttpURLConnection;
import java.util.ArrayList;
import java.util.Date;
import java.util.List;
import java.util.Set;
import java.util.UUID;
import javax.inject.Inject;
import javax.inject.Named;
import javax.persistence.EntityManager;
import javax.persistence.PersistenceContext;
import javax.persistence.TypedQuery;
import javax.persistence.criteria.CriteriaBuilder;
import javax.persistence.criteria.CriteriaQuery;
import javax.persistence.criteria.Join;
import javax.persistence.criteria.Predicate;
import javax.persistence.criteria.Root;
import org.apache.commons.lang3.StringUtils;
import org.slf4j.Logger;
import org.slf4j.LoggerFactory;
import org.springframework.transaction.annotation.Transactional;

/**
 * Implementation of the PersistentClusterConfig interface.
 *
 * @author skrishnan
 * @author amsharma
 * @author tgianos
 */
@Named
@Transactional(rollbackFor = GenieException.class)
public class ClusterConfigServiceJPAImpl implements ClusterConfigService {

    private static final Logger LOG = LoggerFactory.getLogger(ClusterConfigServiceJPAImpl.class);

    @PersistenceContext
    private EntityManager em;

    private final ClusterRepository clusterRepo;
    private final CommandRepository commandRepo;
    private static final char CRITERIA_DELIMITER = ',';

    /**
     * Default constructor - initialize all required dependencies.
     *
     * @param clusterRepo The cluster repository to use.
     * @param commandRepo the command repository to use.
     */
    @Inject
    public ClusterConfigServiceJPAImpl(
            final ClusterRepository clusterRepo,
            final CommandRepository commandRepo) {
        this.clusterRepo = clusterRepo;
        this.commandRepo = commandRepo;
    }

    /**
     * {@inheritDoc}
     *
     * @throws GenieException
     */
    @Override
    public Cluster createCluster(final Cluster cluster) throws GenieException {
        if (cluster == null) {
            throw new GenieException(
                    HttpURLConnection.HTTP_BAD_REQUEST,
                    "No cluster entered. Unable to validate.");
        }
        cluster.validate();

        LOG.debug("Called to create cluster " + cluster.toString());
        if (StringUtils.isEmpty(cluster.getId())) {
            cluster.setId(UUID.randomUUID().toString());
        }
        if (this.clusterRepo.exists(cluster.getId())) {
            throw new GenieException(
                    HttpURLConnection.HTTP_BAD_REQUEST,
                    "A cluster with id " + cluster.getId() + " already exists");
        }

        return this.clusterRepo.save(cluster);
    }

    /**
     * {@inheritDoc}
     *
     * @throws GenieException
     */
    @Override
    @Transactional(readOnly = true)
    public Cluster getCluster(final String id) throws GenieException {
        if (StringUtils.isEmpty(id)) {
            throw new GenieException(
                    HttpURLConnection.HTTP_BAD_REQUEST,
                    "No id entered.");
        }
        LOG.debug("Called with id " + id);
        final Cluster cluster = this.clusterRepo.findOne(id);
        if (cluster != null) {
            return cluster;
        } else {
            throw new GenieException(
                    HttpURLConnection.HTTP_NOT_FOUND,
                    "No cluster with id " + id + " exists.");
        }
    }
    
    /**
     * {@inheritDoc}
     *
     * @throws GenieException
     */
    @Override
    @Transactional(readOnly = true)
    public List<Cluster> getClusters(
            final String name,
            final List<ClusterStatus> statuses,
            final List<String> tags,
            final Long minUpdateTime,
            final Long maxUpdateTime,
            final int limit,
            final int page) throws GenieException {
        LOG.debug("GENIE: Returning configs for specified params");
        final CriteriaBuilder cb = this.em.getCriteriaBuilder();
        final CriteriaQuery<Cluster> cq = cb.createQuery(Cluster.class);
        final Root<Cluster> c = cq.from(Cluster.class);
        final List<Predicate> predicates = new ArrayList<Predicate>();
        if (StringUtils.isNotEmpty(name)) {
            predicates.add(cb.like(c.get(Cluster_.name), name));
        }
        if (minUpdateTime != null) {
            predicates.add(cb.greaterThanOrEqualTo(c.get(Cluster_.updated), new Date(minUpdateTime)));
        }
        if (maxUpdateTime != null) {
            predicates.add(cb.lessThan(c.get(Cluster_.updated), new Date(maxUpdateTime)));
        }
        if (tags != null) {
            for (final String tag : tags) {
                predicates.add(cb.isMember(tag, c.get(Cluster_.tags)));
            }
        }

        if (statuses != null && !statuses.isEmpty()) {
            //Could optimize this as we know size could use native array
            final List<Predicate> orPredicates = new ArrayList<Predicate>();
            for (final ClusterStatus status : statuses) {
                orPredicates.add(cb.equal(c.get(Cluster_.status), status));
            }
            predicates.add(cb.or(orPredicates.toArray(new Predicate[0])));
        }

        cq.where(predicates.toArray(new Predicate[0]));
        final TypedQuery<Cluster> query = this.em.createQuery(cq);
        final int finalPage = page < 0 ? 0 : page;
        final int finalLimit = limit < 0 ? 1024 : limit;
        query.setMaxResults(finalLimit);
        query.setFirstResult(finalLimit * finalPage);

        //If you want to debug query:
        //LOG.debug(query.unwrap(org.apache.openjpa.persistence.QueryImpl.class).getQueryString());
        return query.getResultList();
    }

    /**
     * {@inheritDoc}
     * @throws GenieException 
     */
    @Override
    @Transactional(readOnly = true)
    public List<Cluster> getClusters(
            final Job job) throws GenieException {
        LOG.debug("Called");
        if (job == null) {
            final String msg = "No job entered. Unable to continue";
            LOG.error(msg);
            throw new GenieException(HttpURLConnection.HTTP_BAD_REQUEST, msg);
        }
        
        List<ClusterCriteria> clusterCriterias = job.getClusterCriteria();
        Set<String> commandCriteria = job.getCommandCriteria();
        
        for (final ClusterCriteria clusterCriteria : clusterCriterias) {
            final List<Cluster> clusters = this.clusterRepo.findAll(
                    ClusterSpecs.findByClusterAndCommandCriteria(
                            clusterCriteria,
                            commandCriteria
                    )
            );
            
            if (!clusters.isEmpty()) {
                // Add the succesfully criteria to the job object in string form.
                job.setChosenClusterCriteriaString(StringUtils.join(clusterCriteria.getTags(), CRITERIA_DELIMITER));
                return clusters;
            }
        }
     
        //if we've gotten to here no clusters were found so return empty list
        return new ArrayList<Cluster>();
    }

    /**
     * {@inheritDoc}
     *
     * @throws GenieException
     */
    @Override
    public Cluster updateCluster(final String id,
            final Cluster updateCluster) throws GenieException {
        if (StringUtils.isEmpty(id)) {
            throw new GenieException(
                    HttpURLConnection.HTTP_BAD_REQUEST,
                    "No cluster id entered. Unable to update.");
        }
        if (StringUtils.isBlank(updateCluster.getId()) || !id.equals(updateCluster.getId())) {
            throw new GenieException(
                    HttpURLConnection.HTTP_BAD_REQUEST,
                    "Cluster id either not entered or inconsistent with id passed in.");
        }
        LOG.debug("Called with cluster " + updateCluster.toString());
        final Cluster cluster = this.em.merge(updateCluster);
        cluster.validate();
        return cluster;
    }

    /**
     * {@inheritDoc}
     *
     * @throws GenieException
     */
    @Override
    public Cluster deleteCluster(final String id) throws GenieException {
        if (StringUtils.isEmpty(id)) {
            throw new GenieException(
                    HttpURLConnection.HTTP_BAD_REQUEST,
                    "No id entered unable to delete.");
        }
        LOG.debug("Called");
        final Cluster cluster = this.clusterRepo.findOne(id);
        if (cluster == null) {
            throw new GenieException(
                    HttpURLConnection.HTTP_NOT_FOUND,
                    "No cluster with id " + id + " exists to delete.");
        }
        final List<Command> commands = cluster.getCommands();
        if (commands != null) {
            for (final Command command : commands) {
                final Set<Cluster> clusters = command.getClusters();
                if (clusters != null) {
                    clusters.remove(cluster);
                }
            }
        }
        this.clusterRepo.delete(cluster);
        return cluster;
    }

    /**
     * {@inheritDoc}
     *
     * @throws GenieException
     */
    @Override
    public List<Cluster> deleteAllClusters() throws GenieException {
        LOG.debug("Called to delete all clusters");
        final List<Cluster> clusters = this.clusterRepo.findAll();
        for (final Cluster cluster : clusters) {
            this.deleteCluster(cluster.getId());
        }
        return clusters;
    }

    /**
     * {@inheritDoc}
     *
     * @throws GenieException
     */
    @Override
    public Set<String> addConfigsForCluster(
            final String id,
            final Set<String> configs) throws GenieException {
        if (StringUtils.isBlank(id)) {
            throw new GenieException(
                    HttpURLConnection.HTTP_BAD_REQUEST,
                    "No cluster id entered. Unable to add configurations.");
        }
        if (configs == null) {
            throw new GenieException(
                    HttpURLConnection.HTTP_BAD_REQUEST,
                    "No configuration files entered.");
        }
        final Cluster cluster = this.clusterRepo.findOne(id);
        if (cluster != null) {
            cluster.getConfigs().addAll(configs);
            return cluster.getConfigs();
        } else {
            throw new GenieException(
                    HttpURLConnection.HTTP_NOT_FOUND,
                    "No cluster with id " + id + " exists.");
        }
    }

    /**
     * {@inheritDoc}
     *
     * @throws GenieException
     */
    @Override
    @Transactional(readOnly = true)
    public Set<String> getConfigsForCluster(
            final String id)
            throws GenieException {

        if (StringUtils.isBlank(id)) {
            throw new GenieException(
                    HttpURLConnection.HTTP_BAD_REQUEST,
                    "No cluster id sent. Cannot retrieve configurations.");
        }

        final Cluster cluster = this.clusterRepo.findOne(id);
        if (cluster != null) {
            return cluster.getConfigs();
        } else {
            throw new GenieException(
                    HttpURLConnection.HTTP_NOT_FOUND,
                    "No cluster with id " + id + " exists.");
        }
    }

    /**
     * {@inheritDoc}
     *
     * @throws GenieException
     */
    @Override
    public Set<String> updateConfigsForCluster(
            final String id,
            final Set<String> configs) throws GenieException {
        if (StringUtils.isBlank(id)) {
            throw new GenieException(
                    HttpURLConnection.HTTP_BAD_REQUEST,
                    "No cluster id entered. Unable to update configurations.");
        }
        final Cluster cluster = this.clusterRepo.findOne(id);
        if (cluster != null) {
            cluster.setConfigs(configs);
            return cluster.getConfigs();
        } else {
            throw new GenieException(
                    HttpURLConnection.HTTP_NOT_FOUND,
                    "No cluster with id " + id + " exists.");
        }
    }

    /**
     * {@inheritDoc}
     *
     * @throws GenieException
     */
    @Override
    public Set<String> removeAllConfigsForCluster(
            final String id) throws GenieException {
        if (StringUtils.isBlank(id)) {
            throw new GenieException(
                    HttpURLConnection.HTTP_BAD_REQUEST,
                    "No cluster id entered. Unable to remove configs.");
        }
        final Cluster cluster = this.clusterRepo.findOne(id);
        if (cluster != null) {
            cluster.getConfigs().clear();
            return cluster.getConfigs();
        } else {
            throw new GenieException(
                    HttpURLConnection.HTTP_NOT_FOUND,
                    "No cluster with id " + id + " exists.");
        }
    }

    /**
     * {@inheritDoc}
     *
     * @throws GenieException
     */
    @Override
    public List<Command> addCommandsForCluster(
            final String id,
            final List<Command> commands) throws GenieException {
        if (StringUtils.isBlank(id)) {
            throw new GenieException(
                    HttpURLConnection.HTTP_BAD_REQUEST,
                    "No cluster id entered. Unable to add commands.");
        }
        final Cluster cluster = this.clusterRepo.findOne(id);
        if (cluster != null) {
            for (final Command detached : commands) {
                final Command cmd = this.commandRepo.findOne(detached.getId());
                if (cmd != null) {
                    cluster.addCommand(cmd);
                } else {
                    throw new GenieException(
                            HttpURLConnection.HTTP_NOT_FOUND,
                            "No command with id " + detached.getId() + " exists.");
                }
            }
            return cluster.getCommands();
        } else {
            throw new GenieException(
                    HttpURLConnection.HTTP_NOT_FOUND,
                    "No cluster with id " + id + " exists.");
        }
    }

    /**
     * {@inheritDoc}
     *
     * @throws GenieException
     */
    @Override
    @Transactional(readOnly = true)
    public List<Command> getCommandsForCluster(
            final String id) throws GenieException {
        if (StringUtils.isBlank(id)) {
            throw new GenieException(
                    HttpURLConnection.HTTP_BAD_REQUEST,
                    "No cluster id entered. Unable to get commands.");
        }
        final Cluster cluster = this.clusterRepo.findOne(id);
        if (cluster != null) {
            return cluster.getCommands();
        } else {
            throw new GenieException(
                    HttpURLConnection.HTTP_NOT_FOUND,
                    "No cluster with id " + id + " exists.");
        }
    }

    /**
     * {@inheritDoc}
     *
     * @throws GenieException
     */
    @Override
    public List<Command> updateCommandsForCluster(
            final String id,
            final List<Command> commands) throws GenieException {
        if (StringUtils.isBlank(id)) {
            throw new GenieException(
                    HttpURLConnection.HTTP_BAD_REQUEST,
                    "No cluster id entered. Unable to update commands.");
        }
        final Cluster cluster = this.clusterRepo.findOne(id);
        if (cluster != null) {
            final List<Command> cmds = new ArrayList<Command>();
            for (final Command detached : commands) {
                final Command cmd = this.commandRepo.findOne(detached.getId());
                if (cmd != null) {
                    cmds.add(cmd);
                } else {
                    throw new GenieException(
                            HttpURLConnection.HTTP_NOT_FOUND,
                            "No command with id " + detached.getId() + " exists.");
                }
            }
            cluster.setCommands(cmds);
            return cluster.getCommands();
        } else {
            throw new GenieException(
                    HttpURLConnection.HTTP_NOT_FOUND,
                    "No cluster with id " + id + " exists.");
        }
    }

    /**
     * {@inheritDoc}
     *
     * @throws GenieException
     */
    @Override
    public List<Command> removeAllCommandsForCluster(
            final String id) throws GenieException {
        if (StringUtils.isBlank(id)) {
            throw new GenieException(
                    HttpURLConnection.HTTP_BAD_REQUEST,
                    "No cluster id entered. Unable to remove commands.");
        }
        final Cluster cluster = this.clusterRepo.findOne(id);
        if (cluster != null) {
<<<<<<< HEAD
            ArrayList<Command> cmdList = new ArrayList<Command>();
=======
            final List<Command> cmdList = new ArrayList();
>>>>>>> b7481e0d
            cmdList.addAll(cluster.getCommands());
            for (final Command cmd : cmdList) {
                cluster.removeCommand(cmd);
            }
            return cluster.getCommands();
        } else {
            throw new GenieException(
                    HttpURLConnection.HTTP_NOT_FOUND,
                    "No cluster with id " + id + " exists.");
        }
    }

    /**
     * {@inheritDoc}
     *
     * @throws GenieException
     */
    @Override
    public List<Command> removeCommandForCluster(
            final String id,
            final String cmdId) throws GenieException {
        if (StringUtils.isBlank(id)) {
            throw new GenieException(
                    HttpURLConnection.HTTP_BAD_REQUEST,
                    "No cluster id entered. Unable to remove command.");
        }
        if (StringUtils.isBlank(cmdId)) {
            throw new GenieException(
                    HttpURLConnection.HTTP_BAD_REQUEST,
                    "No command id entered. Unable to remove command.");
        }
        final Cluster cluster = this.clusterRepo.findOne(id);
        if (cluster != null) {
            final Command cmd = this.commandRepo.findOne(cmdId);
            if (cmd != null) {
                cluster.removeCommand(cmd);
            } else {
                throw new GenieException(
                        HttpURLConnection.HTTP_NOT_FOUND,
                        "No command with id " + cmdId + " exists.");
            }
            return cluster.getCommands();
        } else {
            throw new GenieException(
                    HttpURLConnection.HTTP_NOT_FOUND,
                    "No cluster with id " + id + " exists.");
        }
    }
    
    /**
     * {@inheritDoc}
     *
     * @throws GenieException
     */
    @Override
    public Set<String> addTagsForCluster(
            final String id,
            final Set<String> tags) throws GenieException {
        if (StringUtils.isBlank(id)) {
            throw new GenieException(
                    HttpURLConnection.HTTP_BAD_REQUEST,
                    "No cluster id entered. Unable to add tags.");
        }
        if (tags == null) {
            throw new GenieException(
                    HttpURLConnection.HTTP_BAD_REQUEST,
                    "No tags entered.");
        }
        final Cluster cluster = this.clusterRepo.findOne(id);
        if (cluster != null) {
            cluster.getTags().addAll(tags);
            return cluster.getTags();
        } else {
            throw new GenieException(
                    HttpURLConnection.HTTP_NOT_FOUND,
                    "No cluster with id " + id + " exists.");
        }
    }

    /**
     * {@inheritDoc}
     *
     * @throws GenieException
     */
    @Override
    @Transactional(readOnly = true)
    public Set<String> getTagsForCluster(
            final String id)
            throws GenieException {

        if (StringUtils.isBlank(id)) {
            throw new GenieException(
                    HttpURLConnection.HTTP_BAD_REQUEST,
                    "No cluster id sent. Cannot retrieve tags.");
        }

        final Cluster cluster = this.clusterRepo.findOne(id);
        if (cluster != null) {
            return cluster.getTags();
        } else {
            throw new GenieException(
                    HttpURLConnection.HTTP_NOT_FOUND,
                    "No cluster with id " + id + " exists.");
        }
    }

    /**
     * {@inheritDoc}
     *
     * @throws GenieException
     */
    @Override
    public Set<String> updateTagsForCluster(
            final String id,
            final Set<String> tags) throws GenieException {
        if (StringUtils.isBlank(id)) {
            throw new GenieException(
                    HttpURLConnection.HTTP_BAD_REQUEST,
                    "No cluster id entered. Unable to update tags.");
        }
        final Cluster cluster = this.clusterRepo.findOne(id);
        if (cluster != null) {
            cluster.setTags(tags);
            return cluster.getTags();
        } else {
            throw new GenieException(
                    HttpURLConnection.HTTP_NOT_FOUND,
                    "No cluster with id " + id + " exists.");
        }
    }

    /**
     * {@inheritDoc}
     *
     * @throws GenieException
     */
    @Override
    public Set<String> removeAllTagsForCluster(
            final String id) throws GenieException {
        if (StringUtils.isBlank(id)) {
            throw new GenieException(
                    HttpURLConnection.HTTP_BAD_REQUEST,
                    "No cluster id entered. Unable to remove tags.");
        }
        final Cluster cluster = this.clusterRepo.findOne(id);
        if (cluster != null) {
            cluster.getTags().clear();
            return cluster.getTags();
        } else {
            throw new GenieException(
                    HttpURLConnection.HTTP_NOT_FOUND,
                    "No cluster with id " + id + " exists.");
        }
    }

    @Override
    public Set<String> removeTagForCluster(String id, String tag)
            throws GenieException {
        if (StringUtils.isBlank(id)) {
            throw new GenieException(
                    HttpURLConnection.HTTP_BAD_REQUEST,
                    "No cluster id entered. Unable to remove tag.");
        }
        if (StringUtils.isBlank(tag)) {
            throw new GenieException(
                    HttpURLConnection.HTTP_BAD_REQUEST,
                    "No tag entered. Unable to remove tag.");
        }
        if (tag.equals(id)) {
            throw new GenieException(
                    HttpURLConnection.HTTP_BAD_REQUEST,
                    "Cannot delete cluster id from the tags list.");
        }
        
        final Cluster cluster = this.clusterRepo.findOne(id);
        if (cluster != null) {
            cluster.getTags().remove(tag);
            return cluster.getTags();
        } else {
            throw new GenieException(
                    HttpURLConnection.HTTP_NOT_FOUND,
                    "No cluster with id " + id + " exists.");
        }
    }
}<|MERGE_RESOLUTION|>--- conflicted
+++ resolved
@@ -515,11 +515,7 @@
         }
         final Cluster cluster = this.clusterRepo.findOne(id);
         if (cluster != null) {
-<<<<<<< HEAD
-            ArrayList<Command> cmdList = new ArrayList<Command>();
-=======
             final List<Command> cmdList = new ArrayList();
->>>>>>> b7481e0d
             cmdList.addAll(cluster.getCommands());
             for (final Command cmd : cmdList) {
                 cluster.removeCommand(cmd);
