/*
 *
 *  Copyright 2014 Netflix, Inc.
 *
 *     Licensed under the Apache License, Version 2.0 (the "License");
 *     you may not use this file except in compliance with the License.
 *     You may obtain a copy of the License at
 *
 *         http://www.apache.org/licenses/LICENSE-2.0
 *
 *     Unless required by applicable law or agreed to in writing, software
 *     distributed under the License is distributed on an "AS IS" BASIS,
 *     WITHOUT WARRANTIES OR CONDITIONS OF ANY KIND, either express or implied.
 *     See the License for the specific language governing permissions and
 *     limitations under the License.
 *
 */
package com.netflix.genie.server.resources;

import com.netflix.genie.common.exceptions.CloudServiceException;
import com.netflix.genie.common.model.Cluster;
import com.netflix.genie.common.model.Job;
import com.netflix.genie.common.model.Types.JobStatus;
import com.netflix.genie.server.services.ExecutionService;
<<<<<<< HEAD
=======
import com.netflix.genie.server.services.ExecutionServiceFactory;
import com.wordnik.swagger.annotations.Api;
import com.wordnik.swagger.annotations.ApiOperation;
import com.wordnik.swagger.annotations.ApiParam;
import com.wordnik.swagger.annotations.ApiResponse;
import com.wordnik.swagger.annotations.ApiResponses;

>>>>>>> fbb02452
import java.net.HttpURLConnection;
import java.util.List;
import javax.inject.Inject;
import javax.inject.Named;
import javax.servlet.http.HttpServletRequest;
import javax.ws.rs.Consumes;
import javax.ws.rs.DELETE;
import javax.ws.rs.DefaultValue;
import javax.ws.rs.GET;
import javax.ws.rs.POST;
import javax.ws.rs.Path;
import javax.ws.rs.PathParam;
import javax.ws.rs.Produces;
import javax.ws.rs.QueryParam;
import javax.ws.rs.core.Context;
import javax.ws.rs.core.MediaType;
import org.apache.commons.lang3.StringUtils;
import org.slf4j.Logger;
import org.slf4j.LoggerFactory;

/**
 * Resource class for executing and monitoring jobs via Genie.
 *
 * @author amsharma
 * @author tgianos
 */
@Path("/v1/jobs")
<<<<<<< HEAD
@Produces({MediaType.APPLICATION_XML, MediaType.APPLICATION_JSON})
@Named
=======
@Api(value = "/v1/jobs", description = "Manage the jobs")
@Produces({MediaType.APPLICATION_XML, MediaType.APPLICATION_JSON })
>>>>>>> fbb02452
public class JobResourceV1 {
    private static final Logger LOG = LoggerFactory.getLogger(JobResourceV1.class);

    @Inject
    private ExecutionService xs;

    /**
     * Submit a new job.
     *
     * @param job request object containing job info element for new job
     * @param hsr servlet context
     * @return The submitted job
     * @throws CloudServiceException
     */
    @POST
    @Consumes({MediaType.APPLICATION_XML, MediaType.APPLICATION_JSON })
    @ApiOperation(
            value = "Submit a job",
            notes = "Submit a new job to run to genie",
            response = Job.class)
    @ApiResponses(value = {
        @ApiResponse(code = 200, message = "OK", response = Job.class)
    })
    public Job submitJob(
            @ApiParam(value = "Job object to run.", required = true)
            final Job job,
            @ApiParam(value = "Http Servlet request object", required = true)
            @Context final HttpServletRequest hsr) throws CloudServiceException {
        // get client's host from the context
        String clientHost = hsr.getHeader("X-Forwarded-For");
        if (clientHost != null) {
            clientHost = clientHost.split(",")[0];
        } else {
            clientHost = hsr.getRemoteAddr();
        }
        LOG.debug("called from: " + clientHost);
        if (job == null) {
            throw new CloudServiceException(
                    HttpURLConnection.HTTP_BAD_REQUEST,
                    "No job entered. Unable to submit.");
        }

        // set the clientHost, if it is not overridden already
        if (StringUtils.isEmpty(clientHost)) {
            job.setClientHost(clientHost);
        }

        return this.xs.submitJob(job);
    }

    /**
     * Get job information for given job id.
     *
     * @param id id for job to look up
     * @return the Job
     * @throws CloudServiceException
     */
    @GET
    @Path("/{id}")
    @ApiOperation(
            value = "Find a job by id",
            notes = "Get the job by id if it exists",
            response = Job.class)
    @ApiResponses(value = {
        @ApiResponse(code = 200, message = "OK", response = Job.class),
        @ApiResponse(code = 400, message = "Invalid id supplied"),
        @ApiResponse(code = 404, message = "Job not found")
    })
    public Job getJob(
            @ApiParam(value = "Id of the job to get.", required = true)
            @PathParam("id")
            final String id) throws CloudServiceException {
        LOG.debug("called for jobID: " + id);
        return this.xs.getJobInfo(id);
    }

    /**
     * Get job status for give job id.
     *
     * @param id id for job to look up
     * @return The status of the job
     * @throws CloudServiceException
     */
    @GET
    @Path("/{id}/status")
    @ApiOperation(
            value = "Get the status of the job ",
            notes = "Get the status of job whose id is sent",
            response = Job.class)
    @ApiResponses(value = {
        @ApiResponse(code = 200, message = "OK", response = Job.class),
        @ApiResponse(code = 400, message = "Invalid id supplied"),
        @ApiResponse(code = 404, message = "Job not found")
    })
    @Produces(MediaType.APPLICATION_JSON)
    public JobStatus getJobStatus(
            @ApiParam(value = "Id of the job.", required = true)
            @PathParam("id")
            final String id) throws CloudServiceException {
        LOG.debug("called for jobID" + id);
        return this.xs.getJobStatus(id);
    }

    /**
     * Get jobs for given filter criteria.
     *
     * @param id id for job
     * @param jobName name of job (can be a SQL-style pattern such as HIVE%)
     * @param userName user who submitted job
     * @param status status of job - possible types Type.JobStatus
     * @param clusterName the name of the cluster
     * @param clusterId the id of the cluster
     * @param page page number for job
     * @param limit max number of jobs to return
     * @return successful response, or one with HTTP error code
     * @throws CloudServiceException
     */
    @GET
    @ApiOperation(
            value = "Find jobs",
            notes = "Find jobs by the submitted criteria.",
            response = Job.class,
            responseContainer = "List")
    @ApiResponses(value = {
        @ApiResponse(code = 200, message = "OK", response = Job.class)
    })
    public List<Job> getJobs(
            @ApiParam(value = "Id of the job.", required = false)
            @QueryParam("id")
            final String id,
            @ApiParam(value = "Name of the job.", required = false)
            @QueryParam("jobName")
            final String jobName,
            @ApiParam(value = "Name of the user who submitted the job.", required = false)
            @QueryParam("userName")
            final String userName,
            @ApiParam(value = "Status of the jobs to fetch.", required = false)
            @QueryParam("status")
            final String status,
            @ApiParam(value = "Name of the cluster on which the job ran.", required = false)
            @QueryParam("clusterName")
            final String clusterName,
            @ApiParam(value = "Id of the cluster on which the job ran.", required = false)
            @QueryParam("clusterId")
            final String clusterId,
            @ApiParam(value = "The page to start on.", required = false)
            @QueryParam("page") @DefaultValue("0")
            int page,
            @ApiParam(value = "Max number of results per page.", required = false)
            @QueryParam("limit") @DefaultValue("1024")
            int limit)
            throws CloudServiceException {
        LOG.debug("Called");
        return this.xs.getJobs(
                id,
                jobName,
                userName,
                JobStatus.parse(status),
                clusterName,
                clusterId,
                limit,
                page);
    }

    /**
     * Kill job based on given job ID.
     *
     * @param id id for job to kill
     * @return The job that was killed
     * @throws CloudServiceException
     */
    @DELETE
    @Path("/{id}")
    @ApiOperation(
            value = "Delete a job",
            notes = "Delete the jobs by the id specified.",
            response = Job.class)
    @ApiResponses(value = {
        @ApiResponse(code = 200, message = "OK", response = Job.class)
    })
    public Job killJob(
            @PathParam("id")
            @ApiParam(value = "Id of the job.", required = true)
            final String id) throws CloudServiceException {
        LOG.debug("called for jobID: " + id);
        return this.xs.killJob(id);
    }
}<|MERGE_RESOLUTION|>--- conflicted
+++ resolved
@@ -18,20 +18,13 @@
 package com.netflix.genie.server.resources;
 
 import com.netflix.genie.common.exceptions.CloudServiceException;
-import com.netflix.genie.common.model.Cluster;
 import com.netflix.genie.common.model.Job;
 import com.netflix.genie.common.model.Types.JobStatus;
 import com.netflix.genie.server.services.ExecutionService;
-<<<<<<< HEAD
-=======
-import com.netflix.genie.server.services.ExecutionServiceFactory;
-import com.wordnik.swagger.annotations.Api;
 import com.wordnik.swagger.annotations.ApiOperation;
 import com.wordnik.swagger.annotations.ApiParam;
 import com.wordnik.swagger.annotations.ApiResponse;
 import com.wordnik.swagger.annotations.ApiResponses;
-
->>>>>>> fbb02452
 import java.net.HttpURLConnection;
 import java.util.List;
 import javax.inject.Inject;
@@ -48,6 +41,8 @@
 import javax.ws.rs.QueryParam;
 import javax.ws.rs.core.Context;
 import javax.ws.rs.core.MediaType;
+import javax.ws.rs.core.Response;
+import javax.ws.rs.core.UriInfo;
 import org.apache.commons.lang3.StringUtils;
 import org.slf4j.Logger;
 import org.slf4j.LoggerFactory;
@@ -59,18 +54,19 @@
  * @author tgianos
  */
 @Path("/v1/jobs")
-<<<<<<< HEAD
 @Produces({MediaType.APPLICATION_XML, MediaType.APPLICATION_JSON})
 @Named
-=======
-@Api(value = "/v1/jobs", description = "Manage the jobs")
-@Produces({MediaType.APPLICATION_XML, MediaType.APPLICATION_JSON })
->>>>>>> fbb02452
 public class JobResourceV1 {
     private static final Logger LOG = LoggerFactory.getLogger(JobResourceV1.class);
 
     @Inject
     private ExecutionService xs;
+
+    /**
+     * Uri info for gathering information on the request.
+     */
+    @Context
+    private UriInfo uriInfo;
 
     /**
      * Submit a new job.
@@ -87,9 +83,9 @@
             notes = "Submit a new job to run to genie",
             response = Job.class)
     @ApiResponses(value = {
-        @ApiResponse(code = 200, message = "OK", response = Job.class)
-    })
-    public Job submitJob(
+        @ApiResponse(code = 201, message = "Created", response = Job.class)
+    })
+    public Response submitJob(
             @ApiParam(value = "Job object to run.", required = true)
             final Job job,
             @ApiParam(value = "Http Servlet request object", required = true)
@@ -113,7 +109,11 @@
             job.setClientHost(clientHost);
         }
 
-        return this.xs.submitJob(job);
+        final Job createdJob =  this.xs.submitJob(job);
+        return Response.created(
+                this.uriInfo.getAbsolutePathBuilder().path(createdJob.getId()).build()).
+                entity(createdJob).
+                build();
     }
 
     /**
