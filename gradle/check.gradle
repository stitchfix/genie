--- conflicted
+++ resolved
@@ -3,11 +3,7 @@
     apply plugin: 'checkstyle'
     checkstyle {
         ignoreFailures = true 
-<<<<<<< HEAD
-        configFile = rootProject.file('codequality/checkstyle.xml')
-=======
         configFile = new File(project.parent.projectDir, 'codequality/checkstyle.xml')
->>>>>>> 2015e1e0
     }
 
     // FindBugs
